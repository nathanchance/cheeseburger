#ifndef _LINUX_JIFFIES_H
#define _LINUX_JIFFIES_H

#include <linux/cache.h>
#include <linux/math64.h>
#include <linux/kernel.h>
#include <linux/types.h>
#include <linux/time.h>
#include <linux/timex.h>
#include <asm/param.h>			/* for HZ */
#include <generated/timeconst.h>

/*
 * The following defines establish the engineering parameters of the PLL
 * model. The HZ variable establishes the timer interrupt frequency, 100 Hz
 * for the SunOS kernel, 256 Hz for the Ultrix kernel and 1024 Hz for the
 * OSF/1 kernel. The SHIFT_HZ define expresses the same value as the
 * nearest power of two in order to avoid hardware multiply operations.
 */
#if HZ >= 12 && HZ < 24
# define SHIFT_HZ	4
#elif HZ >= 24 && HZ < 48
# define SHIFT_HZ	5
#elif HZ >= 48 && HZ < 96
# define SHIFT_HZ	6
#elif HZ >= 96 && HZ < 192
# define SHIFT_HZ	7
#elif HZ >= 192 && HZ < 384
# define SHIFT_HZ	8
#elif HZ >= 384 && HZ < 768
# define SHIFT_HZ	9
#elif HZ >= 768 && HZ < 1536
# define SHIFT_HZ	10
#elif HZ >= 1536 && HZ < 3072
# define SHIFT_HZ	11
#elif HZ >= 3072 && HZ < 6144
# define SHIFT_HZ	12
#elif HZ >= 6144 && HZ < 12288
# define SHIFT_HZ	13
#else
# error Invalid value of HZ.
#endif

/* Suppose we want to divide two numbers NOM and DEN: NOM/DEN, then we can
 * improve accuracy by shifting LSH bits, hence calculating:
 *     (NOM << LSH) / DEN
 * This however means trouble for large NOM, because (NOM << LSH) may no
 * longer fit in 32 bits. The following way of calculating this gives us
 * some slack, under the following conditions:
 *   - (NOM / DEN) fits in (32 - LSH) bits.
 *   - (NOM % DEN) fits in (32 - LSH) bits.
 */
#define SH_DIV(NOM,DEN,LSH) (   (((NOM) / (DEN)) << (LSH))              \
                             + ((((NOM) % (DEN)) << (LSH)) + (DEN) / 2) / (DEN))

/* LATCH is used in the interval timer and ftape setup. */
#define LATCH ((CLOCK_TICK_RATE + HZ/2) / HZ)	/* For divider */

extern int register_refined_jiffies(long clock_tick_rate);

/* TICK_NSEC is the time between ticks in nsec assuming SHIFTED_HZ */
#define TICK_NSEC ((NSEC_PER_SEC+HZ/2)/HZ)

/* TICK_USEC is the time between ticks in usec assuming fake USER_HZ */
#define TICK_USEC ((1000000UL + USER_HZ/2) / USER_HZ)

<<<<<<< HEAD
=======
#ifndef __jiffy_arch_data
#define __jiffy_arch_data
#endif

>>>>>>> 790170c0
/*
 * The 64-bit value is not atomic - you MUST NOT read it
 * without sampling the sequence number in jiffies_lock.
 * get_jiffies_64() will do this for you as appropriate.
 */
extern u64 __cacheline_aligned_in_smp jiffies_64;
<<<<<<< HEAD
extern unsigned long volatile __cacheline_aligned_in_smp jiffies;
=======
extern unsigned long volatile __cacheline_aligned_in_smp __jiffy_arch_data jiffies;
>>>>>>> 790170c0

#if (BITS_PER_LONG < 64)
u64 get_jiffies_64(void);
#else
static inline u64 get_jiffies_64(void)
{
	return (u64)jiffies;
}
#endif

/*
 *	These inlines deal with timer wrapping correctly. You are 
 *	strongly encouraged to use them
 *	1. Because people otherwise forget
 *	2. Because if the timer wrap changes in future you won't have to
 *	   alter your driver code.
 *
 * time_after(a,b) returns true if the time a is after time b.
 *
 * Do this with "<0" and ">=0" to only test the sign of the result. A
 * good compiler would generate better code (and a really good compiler
 * wouldn't care). Gcc is currently neither.
 */
#define time_after(a,b)		\
	(typecheck(unsigned long, a) && \
	 typecheck(unsigned long, b) && \
	 ((long)((b) - (a)) < 0))
#define time_before(a,b)	time_after(b,a)

#define time_after_eq(a,b)	\
	(typecheck(unsigned long, a) && \
	 typecheck(unsigned long, b) && \
	 ((long)((a) - (b)) >= 0))
#define time_before_eq(a,b)	time_after_eq(b,a)

/*
 * Calculate whether a is in the range of [b, c].
 */
#define time_in_range(a,b,c) \
	(time_after_eq(a,b) && \
	 time_before_eq(a,c))

/*
 * Calculate whether a is in the range of [b, c).
 */
#define time_in_range_open(a,b,c) \
	(time_after_eq(a,b) && \
	 time_before(a,c))

/* Same as above, but does so with platform independent 64bit types.
 * These must be used when utilizing jiffies_64 (i.e. return value of
 * get_jiffies_64() */
#define time_after64(a,b)	\
	(typecheck(__u64, a) &&	\
	 typecheck(__u64, b) && \
	 ((__s64)((b) - (a)) < 0))
#define time_before64(a,b)	time_after64(b,a)

#define time_after_eq64(a,b)	\
	(typecheck(__u64, a) && \
	 typecheck(__u64, b) && \
	 ((__s64)((a) - (b)) >= 0))
#define time_before_eq64(a,b)	time_after_eq64(b,a)

#define time_in_range64(a, b, c) \
	(time_after_eq64(a, b) && \
	 time_before_eq64(a, c))

/*
 * These four macros compare jiffies and 'a' for convenience.
 */

/* time_is_before_jiffies(a) return true if a is before jiffies */
#define time_is_before_jiffies(a) time_after(jiffies, a)

/* time_is_after_jiffies(a) return true if a is after jiffies */
#define time_is_after_jiffies(a) time_before(jiffies, a)

/* time_is_before_eq_jiffies(a) return true if a is before or equal to jiffies*/
#define time_is_before_eq_jiffies(a) time_after_eq(jiffies, a)

/* time_is_after_eq_jiffies(a) return true if a is after or equal to jiffies*/
#define time_is_after_eq_jiffies(a) time_before_eq(jiffies, a)

/*
 * Have the 32 bit jiffies value wrap 5 minutes after boot
 * so jiffies wrap bugs show up earlier.
 */
#define INITIAL_JIFFIES ((unsigned long)(unsigned int) (-300*HZ))

/*
 * Change timeval to jiffies, trying to avoid the
 * most obvious overflows..
 *
 * And some not so obvious.
 *
 * Note that we don't want to return LONG_MAX, because
 * for various timeout reasons we often end up having
 * to wait "jiffies+1" in order to guarantee that we wait
 * at _least_ "jiffies" - so "jiffies+1" had better still
 * be positive.
 */
#define MAX_JIFFY_OFFSET ((LONG_MAX >> 1)-1)

extern unsigned long preset_lpj;

/*
 * We want to do realistic conversions of time so we need to use the same
 * values the update wall clock code uses as the jiffies size.  This value
 * is: TICK_NSEC (which is defined in timex.h).  This
 * is a constant and is in nanoseconds.  We will use scaled math
 * with a set of scales defined here as SEC_JIFFIE_SC,  USEC_JIFFIE_SC and
 * NSEC_JIFFIE_SC.  Note that these defines contain nothing but
 * constants and so are computed at compile time.  SHIFT_HZ (computed in
 * timex.h) adjusts the scaling for different HZ values.

 * Scaled math???  What is that?
 *
 * Scaled math is a way to do integer math on values that would,
 * otherwise, either overflow, underflow, or cause undesired div
 * instructions to appear in the execution path.  In short, we "scale"
 * up the operands so they take more bits (more precision, less
 * underflow), do the desired operation and then "scale" the result back
 * by the same amount.  If we do the scaling by shifting we avoid the
 * costly mpy and the dastardly div instructions.

 * Suppose, for example, we want to convert from seconds to jiffies
 * where jiffies is defined in nanoseconds as NSEC_PER_JIFFIE.  The
 * simple math is: jiff = (sec * NSEC_PER_SEC) / NSEC_PER_JIFFIE; We
 * observe that (NSEC_PER_SEC / NSEC_PER_JIFFIE) is a constant which we
 * might calculate at compile time, however, the result will only have
 * about 3-4 bits of precision (less for smaller values of HZ).
 *
 * So, we scale as follows:
 * jiff = (sec) * (NSEC_PER_SEC / NSEC_PER_JIFFIE);
 * jiff = ((sec) * ((NSEC_PER_SEC * SCALE)/ NSEC_PER_JIFFIE)) / SCALE;
 * Then we make SCALE a power of two so:
 * jiff = ((sec) * ((NSEC_PER_SEC << SCALE)/ NSEC_PER_JIFFIE)) >> SCALE;
 * Now we define:
 * #define SEC_CONV = ((NSEC_PER_SEC << SCALE)/ NSEC_PER_JIFFIE))
 * jiff = (sec * SEC_CONV) >> SCALE;
 *
 * Often the math we use will expand beyond 32-bits so we tell C how to
 * do this and pass the 64-bit result of the mpy through the ">> SCALE"
 * which should take the result back to 32-bits.  We want this expansion
 * to capture as much precision as possible.  At the same time we don't
 * want to overflow so we pick the SCALE to avoid this.  In this file,
 * that means using a different scale for each range of HZ values (as
 * defined in timex.h).
 *
 * For those who want to know, gcc will give a 64-bit result from a "*"
 * operator if the result is a long long AND at least one of the
 * operands is cast to long long (usually just prior to the "*" so as
 * not to confuse it into thinking it really has a 64-bit operand,
 * which, buy the way, it can do, but it takes more code and at least 2
 * mpys).

 * We also need to be aware that one second in nanoseconds is only a
 * couple of bits away from overflowing a 32-bit word, so we MUST use
 * 64-bits to get the full range time in nanoseconds.

 */

/*
 * Here are the scales we will use.  One for seconds, nanoseconds and
 * microseconds.
 *
 * Within the limits of cpp we do a rough cut at the SEC_JIFFIE_SC and
 * check if the sign bit is set.  If not, we bump the shift count by 1.
 * (Gets an extra bit of precision where we can use it.)
 * We know it is set for HZ = 1024 and HZ = 100 not for 1000.
 * Haven't tested others.

 * Limits of cpp (for #if expressions) only long (no long long), but
 * then we only need the most signicant bit.
 */

#define SEC_JIFFIE_SC (31 - SHIFT_HZ)
#if !((((NSEC_PER_SEC << 2) / TICK_NSEC) << (SEC_JIFFIE_SC - 2)) & 0x80000000)
#undef SEC_JIFFIE_SC
#define SEC_JIFFIE_SC (32 - SHIFT_HZ)
#endif
#define NSEC_JIFFIE_SC (SEC_JIFFIE_SC + 29)
#define SEC_CONVERSION ((unsigned long)((((u64)NSEC_PER_SEC << SEC_JIFFIE_SC) +\
                                TICK_NSEC -1) / (u64)TICK_NSEC))

#define NSEC_CONVERSION ((unsigned long)((((u64)1 << NSEC_JIFFIE_SC) +\
                                        TICK_NSEC -1) / (u64)TICK_NSEC))
/*
 * The maximum jiffie value is (MAX_INT >> 1).  Here we translate that
 * into seconds.  The 64-bit case will overflow if we are not careful,
 * so use the messy SH_DIV macro to do it.  Still all constants.
 */
#if BITS_PER_LONG < 64
# define MAX_SEC_IN_JIFFIES \
	(long)((u64)((u64)MAX_JIFFY_OFFSET * TICK_NSEC) / NSEC_PER_SEC)
#else	/* take care of overflow on 64 bits machines */
# define MAX_SEC_IN_JIFFIES \
	(SH_DIV((MAX_JIFFY_OFFSET >> SEC_JIFFIE_SC) * TICK_NSEC, NSEC_PER_SEC, 1) - 1)

#endif

/*
 * Convert various time units to each other:
 */
extern unsigned int jiffies_to_msecs(const unsigned long j);
extern unsigned int jiffies_to_usecs(const unsigned long j);

static inline u64 jiffies_to_nsecs(const unsigned long j)
{
	return (u64)jiffies_to_usecs(j) * NSEC_PER_USEC;
}

extern unsigned long __msecs_to_jiffies(const unsigned int m);
#if HZ <= MSEC_PER_SEC && !(MSEC_PER_SEC % HZ)
/*
 * HZ is equal to or smaller than 1000, and 1000 is a nice round
 * multiple of HZ, divide with the factor between them, but round
 * upwards:
 */
static inline unsigned long _msecs_to_jiffies(const unsigned int m)
{
	return (m + (MSEC_PER_SEC / HZ) - 1) / (MSEC_PER_SEC / HZ);
}
#elif HZ > MSEC_PER_SEC && !(HZ % MSEC_PER_SEC)
/*
 * HZ is larger than 1000, and HZ is a nice round multiple of 1000 -
 * simply multiply with the factor between them.
 *
 * But first make sure the multiplication result cannot overflow:
 */
static inline unsigned long _msecs_to_jiffies(const unsigned int m)
{
	if (m > jiffies_to_msecs(MAX_JIFFY_OFFSET))
		return MAX_JIFFY_OFFSET;
	return m * (HZ / MSEC_PER_SEC);
}
#else
/*
 * Generic case - multiply, round and divide. But first check that if
 * we are doing a net multiplication, that we wouldn't overflow:
 */
static inline unsigned long _msecs_to_jiffies(const unsigned int m)
{
	if (HZ > MSEC_PER_SEC && m > jiffies_to_msecs(MAX_JIFFY_OFFSET))
		return MAX_JIFFY_OFFSET;

	return (MSEC_TO_HZ_MUL32 * m + MSEC_TO_HZ_ADJ32) >> MSEC_TO_HZ_SHR32;
}
#endif
/**
 * msecs_to_jiffies: - convert milliseconds to jiffies
 * @m:	time in milliseconds
 *
 * conversion is done as follows:
 *
 * - negative values mean 'infinite timeout' (MAX_JIFFY_OFFSET)
 *
 * - 'too large' values [that would result in larger than
 *   MAX_JIFFY_OFFSET values] mean 'infinite timeout' too.
 *
 * - all other values are converted to jiffies by either multiplying
 *   the input value by a factor or dividing it with a factor and
 *   handling any 32-bit overflows.
 *   for the details see __msecs_to_jiffies()
 *
 * msecs_to_jiffies() checks for the passed in value being a constant
 * via __builtin_constant_p() allowing gcc to eliminate most of the
 * code, __msecs_to_jiffies() is called if the value passed does not
 * allow constant folding and the actual conversion must be done at
 * runtime.
 * the HZ range specific helpers _msecs_to_jiffies() are called both
 * directly here and from __msecs_to_jiffies() in the case where
 * constant folding is not possible.
 */
static __always_inline unsigned long msecs_to_jiffies(const unsigned int m)
{
	if (__builtin_constant_p(m)) {
		if ((int)m < 0)
			return MAX_JIFFY_OFFSET;
		return _msecs_to_jiffies(m);
	} else {
		return __msecs_to_jiffies(m);
	}
}

extern unsigned long __usecs_to_jiffies(const unsigned int u);
#if !(USEC_PER_SEC % HZ)
static inline unsigned long _usecs_to_jiffies(const unsigned int u)
{
	return (u + (USEC_PER_SEC / HZ) - 1) / (USEC_PER_SEC / HZ);
}
#else
static inline unsigned long _usecs_to_jiffies(const unsigned int u)
{
	return (USEC_TO_HZ_MUL32 * u + USEC_TO_HZ_ADJ32)
		>> USEC_TO_HZ_SHR32;
}
#endif

/**
 * usecs_to_jiffies: - convert microseconds to jiffies
 * @u:	time in microseconds
 *
 * conversion is done as follows:
 *
 * - 'too large' values [that would result in larger than
 *   MAX_JIFFY_OFFSET values] mean 'infinite timeout' too.
 *
 * - all other values are converted to jiffies by either multiplying
 *   the input value by a factor or dividing it with a factor and
 *   handling any 32-bit overflows as for msecs_to_jiffies.
 *
 * usecs_to_jiffies() checks for the passed in value being a constant
 * via __builtin_constant_p() allowing gcc to eliminate most of the
 * code, __usecs_to_jiffies() is called if the value passed does not
 * allow constant folding and the actual conversion must be done at
 * runtime.
 * the HZ range specific helpers _usecs_to_jiffies() are called both
 * directly here and from __msecs_to_jiffies() in the case where
 * constant folding is not possible.
 */
static __always_inline unsigned long usecs_to_jiffies(const unsigned int u)
{
	if (__builtin_constant_p(u)) {
		if (u > jiffies_to_usecs(MAX_JIFFY_OFFSET))
			return MAX_JIFFY_OFFSET;
		return _usecs_to_jiffies(u);
	} else {
		return __usecs_to_jiffies(u);
	}
}

extern unsigned long timespec64_to_jiffies(const struct timespec64 *value);
extern void jiffies_to_timespec64(const unsigned long jiffies,
				  struct timespec64 *value);
static inline unsigned long timespec_to_jiffies(const struct timespec *value)
{
	struct timespec64 ts = timespec_to_timespec64(*value);

	return timespec64_to_jiffies(&ts);
}

static inline void jiffies_to_timespec(const unsigned long jiffies,
				       struct timespec *value)
{
	struct timespec64 ts;

	jiffies_to_timespec64(jiffies, &ts);
	*value = timespec64_to_timespec(ts);
}

extern unsigned long timeval_to_jiffies(const struct timeval *value);
extern void jiffies_to_timeval(const unsigned long jiffies,
			       struct timeval *value);

extern clock_t jiffies_to_clock_t(unsigned long x);
static inline clock_t jiffies_delta_to_clock_t(long delta)
{
	return jiffies_to_clock_t(max(0L, delta));
}

extern unsigned long clock_t_to_jiffies(unsigned long x);
extern u64 jiffies_64_to_clock_t(u64 x);
extern u64 nsec_to_clock_t(u64 x);
extern u64 nsecs_to_jiffies64(u64 n);
extern unsigned long nsecs_to_jiffies(u64 n);

#define TIMESTAMP_SIZE	30

#endif<|MERGE_RESOLUTION|>--- conflicted
+++ resolved
@@ -64,24 +64,17 @@
 /* TICK_USEC is the time between ticks in usec assuming fake USER_HZ */
 #define TICK_USEC ((1000000UL + USER_HZ/2) / USER_HZ)
 
-<<<<<<< HEAD
-=======
 #ifndef __jiffy_arch_data
 #define __jiffy_arch_data
 #endif
 
->>>>>>> 790170c0
 /*
  * The 64-bit value is not atomic - you MUST NOT read it
  * without sampling the sequence number in jiffies_lock.
  * get_jiffies_64() will do this for you as appropriate.
  */
 extern u64 __cacheline_aligned_in_smp jiffies_64;
-<<<<<<< HEAD
-extern unsigned long volatile __cacheline_aligned_in_smp jiffies;
-=======
 extern unsigned long volatile __cacheline_aligned_in_smp __jiffy_arch_data jiffies;
->>>>>>> 790170c0
 
 #if (BITS_PER_LONG < 64)
 u64 get_jiffies_64(void);
