--- conflicted
+++ resolved
@@ -11,24 +11,14 @@
 #define uninitialized_var(x) x = *(&(x))
 #endif
 
-<<<<<<< HEAD
-/*
-* GCC does not warn about unused static inline functions for
-* -Wunused-function.  This turns out to avoid the need for complex #ifdef
-* directives.  Suppress the warning in clang as well.
-*/
-#undef inline
-#define inline inline __attribute__((unused)) notrace
+/* same as gcc, this was present in clang-2.6 so we can assume it works
+ * with any version that can compile the kernel
+ */
+#define __UNIQUE_ID(prefix) __PASTE(__PASTE(__UNIQUE_ID_, prefix), __COUNTER__)
 
 /*
  * Clang supports FORTIFY_SOURCE; this needs to override compiler-gcc.h turning it off
  */
 #ifdef __NO_FORTIFY
 #undef __NO_FORTIFY
-#endif
-=======
-/* same as gcc, this was present in clang-2.6 so we can assume it works
- * with any version that can compile the kernel
- */
-#define __UNIQUE_ID(prefix) __PASTE(__PASTE(__UNIQUE_ID_, prefix), __COUNTER__)
->>>>>>> e4d3e8b5
+#endif