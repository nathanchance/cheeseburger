--- conflicted
+++ resolved
@@ -409,13 +409,11 @@
 	  weight tunnel endpoint. Tunnel encapsulation parameters are stored
 	  with light weight tunnel state associated with fib routes.
 
-<<<<<<< HEAD
+config DST_CACHE
+	bool
+	default n
+
 source "net/ipc_router/Kconfig"
-=======
-config DST_CACHE
-	bool
-	default n
->>>>>>> 37428a80
 
 endif   # if NET
 
