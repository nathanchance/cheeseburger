--- conflicted
+++ resolved
@@ -176,20 +176,8 @@
 	}
 }
 
-<<<<<<< HEAD
 /* return true, if inode page is changed */
-bool f2fs_init_extent_tree(struct inode *inode, struct f2fs_extent *i_ext)
-=======
-void f2fs_drop_largest_extent(struct inode *inode, pgoff_t fofs)
-{
-	if (!f2fs_may_extent_tree(inode))
-		return;
-
-	__drop_largest_extent(inode, fofs, 1);
-}
-
-static void __f2fs_init_extent_tree(struct inode *inode, struct f2fs_extent *i_ext)
->>>>>>> 47356cfd
+static bool __f2fs_init_extent_tree(struct inode *inode, struct f2fs_extent *i_ext)
 {
 	struct f2fs_sb_info *sbi = F2FS_I_SB(inode);
 	struct extent_tree *et;
@@ -227,12 +215,14 @@
 	return false;
 }
 
-void f2fs_init_extent_tree(struct inode *inode, struct f2fs_extent *i_ext)
-{
-	__f2fs_init_extent_tree(inode, i_ext);
+bool f2fs_init_extent_tree(struct inode *inode, struct f2fs_extent *i_ext)
+{
+	bool ret =  __f2fs_init_extent_tree(inode, i_ext);
 
 	if (!F2FS_I(inode)->extent_tree)
-		set_inode_flag(F2FS_I(inode), FI_NO_EXTENT);
+		set_inode_flag(inode, FI_NO_EXTENT);
+
+	return ret;
 }
 
 static bool f2fs_lookup_extent_tree(struct inode *inode, pgoff_t pgofs,
