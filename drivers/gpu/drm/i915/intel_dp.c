--- conflicted
+++ resolved
@@ -404,11 +404,7 @@
 	int i, ret, recv_bytes;
 	uint32_t status;
 	int try, precharge, clock = 0;
-<<<<<<< HEAD
-	bool has_aux_irq = true;
-=======
 	bool has_aux_irq = HAS_AUX_IRQ(dev);
->>>>>>> e3703f8c
 	uint32_t timeout;
 
 	/* dp aux is extremely sensitive to irq latency, hence request the
@@ -559,15 +555,9 @@
 			return ret;
 		ack >>= 4;
 		if ((ack & DP_AUX_NATIVE_REPLY_MASK) == DP_AUX_NATIVE_REPLY_ACK)
-<<<<<<< HEAD
-			break;
-		else if ((ack & DP_AUX_NATIVE_REPLY_MASK) == DP_AUX_NATIVE_REPLY_DEFER)
-			udelay(100);
-=======
 			return send_bytes;
 		else if ((ack & DP_AUX_NATIVE_REPLY_MASK) == DP_AUX_NATIVE_REPLY_DEFER)
 			usleep_range(400, 500);
->>>>>>> e3703f8c
 		else
 			return -EIO;
 	}
@@ -622,11 +612,7 @@
 			return ret - 1;
 		}
 		else if ((ack & DP_AUX_NATIVE_REPLY_MASK) == DP_AUX_NATIVE_REPLY_DEFER)
-<<<<<<< HEAD
-			udelay(100);
-=======
 			usleep_range(400, 500);
->>>>>>> e3703f8c
 		else
 			return -EIO;
 	}
