/*
 *
 *  This program is free software; you can redistribute it and/or modify
 *  it under the terms of the GNU General Public License version 2 as
 *  published by the Free Software Foundation.
 */

#include <linux/kernel.h>
#include <linux/module.h>
#include <linux/init.h>
#include <linux/slab.h>
#include <linux/input.h>
#include <linux/ioport.h>
#include <linux/platform_device.h>
#include <linux/proc_fs.h>
#include <linux/gpio.h>
#include <linux/gpio_keys.h>
#include <linux/of_platform.h>
#include <linux/of_gpio.h>

#include <linux/switch.h>
#include <linux/workqueue.h>
#include <linux/interrupt.h>
#include <asm/uaccess.h>

#include <linux/regulator/consumer.h>

#include <linux/timer.h>

#define DRV_NAME "tri-state-key"

#define KEYCODE_BASE 600
#define TOTAL_KEYCODES 6

/*
 * Default mapping between OP's sti-state switch and OPPO's key codes
 * see Constants.java in device/oppo/common
 */
static int current_mode = 0;
static int keyCode_slider_top = KEYCODE_BASE + 1;
static int keyCode_slider_middle = KEYCODE_BASE + 2;
static int keyCode_slider_bottom = KEYCODE_BASE + 3;

struct switch_dev_data {
	int irq_key1;
	int irq_key2;
	int irq_key3;

	int key1_gpio;
	int key2_gpio;
	int key3_gpio;

	struct work_struct work;

	struct device *dev;
	struct input_dev *input;
	struct switch_dev sdev;

	struct timer_list s_timer;

	struct pinctrl *key_pinctrl;
	struct pinctrl_state *set_state;
};

static struct switch_dev_data *switch_data;

static DEFINE_MUTEX(sem);

static void send_input(int keyCode)
{
	input_report_key(switch_data->input, keyCode, 1);
	input_sync(switch_data->input);
	input_report_key(switch_data->input, keyCode, 0);
	input_sync(switch_data->input);
}

static void switch_dev_work(struct work_struct *work)
{
	int keyCode;
	int mode;
	mutex_lock(&sem);

	if(!gpio_get_value(switch_data->key3_gpio))
	{
		mode = 3;
		keyCode = keyCode_slider_bottom;
	}
	else if(!gpio_get_value(switch_data->key2_gpio))
	{
		mode = 2;
		keyCode = keyCode_slider_middle;
	}
	else if(!gpio_get_value(switch_data->key1_gpio))
	{
		mode = 1;
		keyCode = keyCode_slider_top;
	}
        if (current_mode != mode) {
		current_mode = mode;
		switch_set_state(&switch_data->sdev, current_mode);
		send_input(keyCode);
		printk("%s ,tristate set to state(%d) \n", __func__, switch_data->sdev.state);
	}
	mutex_unlock(&sem);
}

irqreturn_t switch_dev_interrupt(int irq, void *_dev)
{
	schedule_work(&switch_data->work);
	return IRQ_HANDLED;
}

static void timer_handle(unsigned long arg)
{
	schedule_work(&switch_data->work);
}

#ifdef CONFIG_OF
static int switch_dev_get_devtree_pdata(struct device *dev)
{
	struct device_node *node;

	node = dev->of_node;
	if (!node)
		return -EINVAL;

	switch_data->key1_gpio = of_get_named_gpio(node, "tristate,gpio_key1", 0);
	if (!gpio_is_valid(switch_data->key1_gpio))
		return -EINVAL;

	switch_data->key2_gpio = of_get_named_gpio(node, "tristate,gpio_key2", 0);
	if (!gpio_is_valid(switch_data->key2_gpio))
		return -EINVAL;

	switch_data->key3_gpio = of_get_named_gpio(node, "tristate,gpio_key3", 0);
	if (!gpio_is_valid(switch_data->key3_gpio))
		return -EINVAL;

	return 0;
}

static struct of_device_id tristate_dev_of_match[] = {
	{ .compatible = "oneplus,tri-state-key", },
	{ },
};
MODULE_DEVICE_TABLE(of, tristate_dev_of_match);
#else
static inline int
switch_dev_get_devtree_pdata(struct device *dev)
{
	return 0;
}
#endif

static int keyCode_top_show(struct seq_file *seq, void *offset)
{
    seq_printf(seq, "%d\n", keyCode_slider_top);
    return 0;
}

static ssize_t keyCode_top_write(struct file *file, const char __user *page, size_t t, loff_t *lo)
{
	int data;
	char buf[10];

	if (copy_from_user(buf, page, t))
	{
		dev_err(switch_data->dev, "read proc input error.\n");
		return t;
	}

	if (sscanf(buf, "%d", &data) != 1)
		return t;
	if (data < KEYCODE_BASE || data >= (KEYCODE_BASE + TOTAL_KEYCODES))
		return t;

	keyCode_slider_top = data;
	if (current_mode == 1)
		send_input(keyCode_slider_top);

	return t;
}

static int keyCode_top_open(struct inode *inode, struct file *file)
{
	return single_open(file, keyCode_top_show, inode->i_private);
}

const struct file_operations proc_keyCode_top =
{
	.owner		= THIS_MODULE,
	.open		= keyCode_top_open,
	.read		= seq_read,
	.write		= keyCode_top_write,
	.llseek 	= seq_lseek,
	.release	= single_release,
};

static int keyCode_middle_show(struct seq_file *seq, void *offset)
{
    seq_printf(seq, "%d\n", keyCode_slider_middle);
    return 0;
}

static ssize_t keyCode_middle_write(struct file *file, const char __user *page, size_t t, loff_t *lo)
{
	int data;
	char buf[10];

	if (copy_from_user(buf, page, t))
	{
		dev_err(switch_data->dev, "read proc input error.\n");
		return t;
	}

	if (sscanf(buf, "%d", &data) != 1)
		return t;
	if (data < KEYCODE_BASE || data >= (KEYCODE_BASE + TOTAL_KEYCODES))
		return t;

	keyCode_slider_middle = data;
	if (current_mode == 2)
		send_input(keyCode_slider_middle);

	return t;
}

static int keyCode_middle_open(struct inode *inode, struct file *file)
{
	return single_open(file, keyCode_middle_show, inode->i_private);
}

const struct file_operations proc_keyCode_middle =
{
	.owner		= THIS_MODULE,
	.open		= keyCode_middle_open,
	.read		= seq_read,
	.write		= keyCode_middle_write,
	.llseek 	= seq_lseek,
	.release	= single_release,
};

static int keyCode_bottom_show(struct seq_file *seq, void *offset)
{
    seq_printf(seq, "%d\n", keyCode_slider_bottom);
    return 0;
}

static ssize_t keyCode_bottom_write(struct file *file, const char __user *page, size_t t, loff_t *lo)
{
	int data;
	char buf[10];

	if (copy_from_user(buf, page, t))
	{
		dev_err(switch_data->dev, "read proc input error.\n");
		return t;
	}

<<<<<<< HEAD
	if (sscanf(buf, "%d", &data) != 1)
		return t;
	if (data < KEYCODE_BASE || data >= (KEYCODE_BASE + TOTAL_KEYCODES))
		return t;
=======
	ret = request_irq(switch_data->irq_key1, switch_dev_interrupt,
			  IRQF_TRIGGER_FALLING|IRQF_TRIGGER_RISING, "tristate_key1", switch_data);
	if (ret < 0)
		goto err_request_irq;
>>>>>>> 156e22a1

	keyCode_slider_bottom = data;
	if (current_mode == 3)
		send_input(keyCode_slider_bottom);

	return t;
}

static int keyCode_bottom_open(struct inode *inode, struct file *file)
{
	return single_open(file, keyCode_bottom_show, inode->i_private);
}

const struct file_operations proc_keyCode_bottom =
{
	.owner		= THIS_MODULE,
	.open		= keyCode_bottom_open,
	.read		= seq_read,
	.write		= keyCode_bottom_write,
	.llseek 	= seq_lseek,
	.release	= single_release,
};

static int tristate_dev_probe(struct platform_device *pdev)
{
	struct device *dev = &pdev->dev;
	struct proc_dir_entry *procdir;
	int error = 0;
	int i;

	switch_data = kzalloc(sizeof(struct switch_dev_data), GFP_KERNEL);
	switch_data->dev = dev;

	switch_data->input = input_allocate_device();

	// init input device

	switch_data->input->name = DRV_NAME;
	switch_data->input->dev.parent = &pdev->dev;

	set_bit(EV_KEY, switch_data->input->evbit);

	for (i = KEYCODE_BASE; i < KEYCODE_BASE + TOTAL_KEYCODES; i++)
	    set_bit(i, switch_data->input->keybit);

	input_set_drvdata(switch_data->input, switch_data);

	error = input_register_device(switch_data->input);
	if (error) {
		dev_err(dev, "Failed to register input device\n");
		goto err_input_device_register;
	}

	// init pinctrl

	switch_data->key_pinctrl = devm_pinctrl_get(switch_data->dev);
	if (IS_ERR_OR_NULL(switch_data->key_pinctrl)) {
		dev_err(dev, "Failed to get pinctrl\n");
		goto err_switch_dev_register;
	}

	switch_data->set_state = pinctrl_lookup_state(switch_data->key_pinctrl,
		"pmx_tri_state_key_active");
	if (IS_ERR_OR_NULL(switch_data->set_state)) {
		dev_err(dev, "Failed to lookup_state\n");
		goto err_switch_dev_register;
	}

	pinctrl_select_state(switch_data->key_pinctrl, switch_data->set_state);

	// parse gpios from dt

	error = switch_dev_get_devtree_pdata(dev);
	if (error) {
		dev_err(dev, "parse device tree fail!!!\n");
		goto err_switch_dev_register;
	}

<<<<<<< HEAD
	// irqs and work, timer stuffs
	//config irq gpio and request irq
	switch_data->irq_key1 = gpio_to_irq(switch_data->key1_gpio);
       if (switch_data->irq_key1 <= 0)
       {
            printk("%s, irq number is not specified, irq #= %d, int pin=%d\n\n", __func__, switch_data->irq_key1, switch_data->key1_gpio);
            goto err_detect_irq_num_failed;
       }
       else
       {
        	error = gpio_request(switch_data->key1_gpio,"tristate_key1-int");
        	if(error < 0)
        	{
        		printk(KERN_ERR "%s: gpio_request, err=%d", __func__, error);
        		goto err_request_gpio;
        	}
        	error = gpio_direction_input(switch_data->key1_gpio);
        	if(error < 0)
        	{
        		printk(KERN_ERR "%s: gpio_direction_input, err=%d", __func__, error);
        		goto err_set_gpio_input;
        	}

			error = request_irq(switch_data->irq_key1, switch_dev_interrupt,
			    IRQF_TRIGGER_FALLING, "tristate_key1", switch_data);

        	if (error) {
        		dev_err(dev,
        			"request_irq %i failed.\n",
        			switch_data->irq_key1);

        		switch_data->irq_key1 = -EINVAL;
        		goto err_request_irq;
            }
       }
       //config irq gpio and request irq
	 switch_data->irq_key2 = gpio_to_irq(switch_data->key2_gpio);
       if (switch_data->irq_key2 <= 0)
       {
            printk("%s, irq number is not specified, irq #= %d, int pin=%d\n\n", __func__, switch_data->irq_key2, switch_data->key2_gpio);
            goto err_detect_irq_num_failed;
       }
       else
       {
        	error = gpio_request(switch_data->key2_gpio,"tristate_key2-int");
        	if(error < 0)
        	{
        		printk(KERN_ERR "%s: gpio_request, err=%d", __func__, error);
        		goto err_request_gpio;
        	}
        	error = gpio_direction_input(switch_data->key2_gpio);
        	if(error < 0)
        	{
        		printk(KERN_ERR "%s: gpio_direction_input, err=%d", __func__, error);
        		goto err_set_gpio_input;
        	}

			error = request_irq(switch_data->irq_key2, switch_dev_interrupt,
			    IRQF_TRIGGER_FALLING, "tristate_key2", switch_data);

        	if (error) {
        		dev_err(dev,
        			"request_irq %i failed.\n",
        			switch_data->irq_key2);

        		switch_data->irq_key2 = -EINVAL;
        		goto err_request_irq;
            }

       }

	   switch_data->irq_key3 = gpio_to_irq(switch_data->key3_gpio);
	   if (switch_data->irq_key3 <= 0)
	   {
	            printk("%s, irq number is not specified, irq #= %d, int pin=%d\n\n", __func__, \
	            switch_data->irq_key3, switch_data->key3_gpio);
	            goto err_detect_irq_num_failed;
       }
       else
       {
        	error = gpio_request(switch_data->key3_gpio,"tristate_key3-int");
        	if(error < 0)
        	{
        		printk(KERN_ERR "%s: gpio_request, err=%d", __func__, error);
        		goto err_request_gpio;
        	}
        	error = gpio_direction_input(switch_data->key3_gpio);
        	if(error < 0)
        	{
        		printk(KERN_ERR "%s: gpio_direction_input, err=%d", __func__, error);
        		goto err_set_gpio_input;
        	}


			error = request_irq(switch_data->irq_key3, switch_dev_interrupt,
			    IRQF_TRIGGER_FALLING, "tristate_key3", switch_data);

        	if (error) {
        		dev_err(dev,
        			"request_irq %i failed.\n",
        			switch_data->irq_key3);

        		switch_data->irq_key3 = -EINVAL;
        		goto err_request_irq;
            }

       }

=======
	ret = request_irq(switch_data->irq_key3, switch_dev_interrupt,
			  IRQF_TRIGGER_FALLING|IRQF_TRIGGER_RISING, "tristate_key3", switch_data);
	if (ret < 0)
		goto err_request_irq;
>>>>>>> 156e22a1

	INIT_WORK(&switch_data->work, switch_dev_work);

	init_timer(&switch_data->s_timer);
	switch_data->s_timer.function = &timer_handle;
	switch_data->s_timer.expires = jiffies + 5*HZ;

	add_timer(&switch_data->s_timer);

	enable_irq_wake(switch_data->irq_key1);
	enable_irq_wake(switch_data->irq_key2);
	enable_irq_wake(switch_data->irq_key3);

	// init switch device

	switch_data->sdev.name = DRV_NAME;
	error = switch_dev_register(&switch_data->sdev);
	if (error < 0) {
		dev_err(dev, "Failed to register switch dev\n");
		goto err_request_gpio;
	}

	// init proc fs

	procdir = proc_mkdir("tri-state-key", NULL);

	proc_create_data("keyCode_top", 0666, procdir,
		&proc_keyCode_top, NULL);

	proc_create_data("keyCode_middle", 0666, procdir,
		&proc_keyCode_middle, NULL);

	proc_create_data("keyCode_bottom", 0666, procdir,
		&proc_keyCode_bottom, NULL);

	return 0;

err_request_gpio:
	switch_dev_unregister(&switch_data->sdev);
err_request_irq:
err_detect_irq_num_failed:
err_set_gpio_input:
	gpio_free(switch_data->key1_gpio);
	gpio_free(switch_data->key2_gpio);
	gpio_free(switch_data->key3_gpio);
err_switch_dev_register:
	kfree(switch_data);
err_input_device_register:
	input_unregister_device(switch_data->input);
	input_free_device(switch_data->input);
	dev_err(dev, "%s error: %d\n", __func__, error);
	return error;
}

static int tristate_dev_remove(struct platform_device *pdev)
{
	cancel_work_sync(&switch_data->work);
	gpio_free(switch_data->key1_gpio);
	gpio_free(switch_data->key2_gpio);
	gpio_free(switch_data->key3_gpio);
	switch_dev_unregister(&switch_data->sdev);
	kfree(switch_data);
	return 0;
}

static struct platform_driver tristate_dev_driver = {
	.probe	= tristate_dev_probe,
	.remove	= tristate_dev_remove,
	.driver	= {
		.name	= DRV_NAME,
		.owner	= THIS_MODULE,
		.of_match_table = of_match_ptr(tristate_dev_of_match),
	},
};
module_platform_driver(tristate_dev_driver);

MODULE_LICENSE("GPL");
MODULE_DESCRIPTION("switch Profiles by this triple key driver");<|MERGE_RESOLUTION|>--- conflicted
+++ resolved
@@ -257,17 +257,10 @@
 		return t;
 	}
 
-<<<<<<< HEAD
 	if (sscanf(buf, "%d", &data) != 1)
 		return t;
 	if (data < KEYCODE_BASE || data >= (KEYCODE_BASE + TOTAL_KEYCODES))
 		return t;
-=======
-	ret = request_irq(switch_data->irq_key1, switch_dev_interrupt,
-			  IRQF_TRIGGER_FALLING|IRQF_TRIGGER_RISING, "tristate_key1", switch_data);
-	if (ret < 0)
-		goto err_request_irq;
->>>>>>> 156e22a1
 
 	keyCode_slider_bottom = data;
 	if (current_mode == 3)
@@ -346,7 +339,6 @@
 		goto err_switch_dev_register;
 	}
 
-<<<<<<< HEAD
 	// irqs and work, timer stuffs
 	//config irq gpio and request irq
 	switch_data->irq_key1 = gpio_to_irq(switch_data->key1_gpio);
@@ -371,7 +363,7 @@
         	}
 
 			error = request_irq(switch_data->irq_key1, switch_dev_interrupt,
-			    IRQF_TRIGGER_FALLING, "tristate_key1", switch_data);
+			    IRQF_TRIGGER_FALLING|IRQF_TRIGGER_RISING, "tristate_key1", switch_data);
 
         	if (error) {
         		dev_err(dev,
@@ -405,7 +397,7 @@
         	}
 
 			error = request_irq(switch_data->irq_key2, switch_dev_interrupt,
-			    IRQF_TRIGGER_FALLING, "tristate_key2", switch_data);
+			    IRQF_TRIGGER_FALLING|IRQF_TRIGGER_RISING, "tristate_key2", switch_data);
 
         	if (error) {
         		dev_err(dev,
@@ -442,7 +434,7 @@
 
 
 			error = request_irq(switch_data->irq_key3, switch_dev_interrupt,
-			    IRQF_TRIGGER_FALLING, "tristate_key3", switch_data);
+			    IRQF_TRIGGER_FALLING|IRQF_TRIGGER_RISING, "tristate_key3", switch_data);
 
         	if (error) {
         		dev_err(dev,
@@ -455,12 +447,6 @@
 
        }
 
-=======
-	ret = request_irq(switch_data->irq_key3, switch_dev_interrupt,
-			  IRQF_TRIGGER_FALLING|IRQF_TRIGGER_RISING, "tristate_key3", switch_data);
-	if (ret < 0)
-		goto err_request_irq;
->>>>>>> 156e22a1
 
 	INIT_WORK(&switch_data->work, switch_dev_work);
 
