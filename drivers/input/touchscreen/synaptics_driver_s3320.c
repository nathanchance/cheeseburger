--- conflicted
+++ resolved
@@ -1678,7 +1678,6 @@
 	if (ret < 0) {
 		TPD_ERR("%s: line[%d]Failed to change page!!\n", __func__, __LINE__);
 		return;
-<<<<<<< HEAD
 	}
 
 	button_key = synaptics_rmi4_i2c_read_byte(ts->client, F1A_0D_DATA00);
@@ -1689,40 +1688,15 @@
 	} else {
 		keycode_left = KEY_BUTTON_LEFT;
 		keycode_right = KEY_BUTTON_RIGHT;
-=======
-	 }
-	button_key = synaptics_rmi4_i2c_read_byte(ts->client,F1A_0D_DATA00);
-	if (1 == (++log_count % 4))
-		TPD_ERR("touch_key[0x%x],touchkey_state[0x%x]\n",button_key,ts->pre_btn_state);
-	if((button_key & 0x01) && !(ts->pre_btn_state & 0x01) && !key_back_disable && !s3320_stop_buttons)//back
-	{
-		input_report_key(ts->input_dev, OEM_KEY_BACK, 1);
-		input_sync(ts->input_dev);
-#ifdef CONFIG_BOEFFLA_TOUCH_KEY_CONTROL
-		btkc_touch_button();
-#endif
-	}else if(!(button_key & 0x01) && (ts->pre_btn_state & 0x01) && !key_back_disable){
-		input_report_key(ts->input_dev, OEM_KEY_BACK, 0);
-		input_sync(ts->input_dev);
-	}
-
-	if((button_key & 0x02) && !(ts->pre_btn_state & 0x02) && !key_appselect_disable && !s3320_stop_buttons)//menu
-	{
-		input_report_key(ts->input_dev, OEM_KEY_APPSELECT, 1);
-		input_sync(ts->input_dev);
-#ifdef CONFIG_BOEFFLA_TOUCH_KEY_CONTROL
-		btkc_touch_button();
-#endif
-	}else if(!(button_key & 0x02) && (ts->pre_btn_state & 0x02) && !key_appselect_disable){
-		input_report_key(ts->input_dev, OEM_KEY_APPSELECT, 0);
-		input_sync(ts->input_dev);
->>>>>>> 0f90cf2c
 	}
 
 	if (!ts->key_disable) {
 		if ((button_key & BUTTON_LEFT) && !(ts->pre_btn_state & BUTTON_LEFT)) {
 			input_report_key(ts->input_dev, keycode_left, 1);
 			input_sync(ts->input_dev);
+#ifdef CONFIG_BOEFFLA_TOUCH_KEY_CONTROL
+			btkc_touch_button();
+#endif
 		} else if (!(button_key & BUTTON_LEFT) && (ts->pre_btn_state & BUTTON_LEFT)) {
 			input_report_key(ts->input_dev, keycode_left, 0);
 			input_sync(ts->input_dev);
@@ -1731,6 +1705,9 @@
 		if ((button_key & BUTTON_RIGHT) && !(ts->pre_btn_state & BUTTON_RIGHT)) {
 			input_report_key(ts->input_dev, keycode_right, 1);
 			input_sync(ts->input_dev);
+#ifdef CONFIG_BOEFFLA_TOUCH_KEY_CONTROL
+			btkc_touch_button();
+#endif
 		} else if (!(button_key & BUTTON_RIGHT) && (ts->pre_btn_state & BUTTON_RIGHT)) {
 			input_report_key(ts->input_dev, keycode_right, 0);
 			input_sync(ts->input_dev);
