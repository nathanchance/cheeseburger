--- conflicted
+++ resolved
@@ -981,7 +981,6 @@
 			dev->bos->ss_id =
 				(struct usb_ss_container_id_descriptor *)buffer;
 			break;
-<<<<<<< HEAD
 		case USB_CAP_TYPE_CONFIG_SUMMARY:
 			/* one such desc per configuration */
 			if (!dev->bos->num_config_summary_desc)
@@ -990,11 +989,9 @@
 
 			dev->bos->num_config_summary_desc++;
 			break;
-=======
 		case USB_PTM_CAP_TYPE:
 			dev->bos->ptm_cap =
 				(struct usb_ptm_cap_descriptor *)buffer;
->>>>>>> b3e3db15
 		default:
 			break;
 		}
