/*
 * Copyright (c) 2008-2009 Atheros Communications Inc.
 *
 * Permission to use, copy, modify, and/or distribute this software for any
 * purpose with or without fee is hereby granted, provided that the above
 * copyright notice and this permission notice appear in all copies.
 *
 * THE SOFTWARE IS PROVIDED "AS IS" AND THE AUTHOR DISCLAIMS ALL WARRANTIES
 * WITH REGARD TO THIS SOFTWARE INCLUDING ALL IMPLIED WARRANTIES OF
 * MERCHANTABILITY AND FITNESS. IN NO EVENT SHALL THE AUTHOR BE LIABLE FOR
 * ANY SPECIAL, DIRECT, INDIRECT, OR CONSEQUENTIAL DAMAGES OR ANY DAMAGES
 * WHATSOEVER RESULTING FROM LOSS OF USE, DATA OR PROFITS, WHETHER IN AN
 * ACTION OF CONTRACT, NEGLIGENCE OR OTHER TORTIOUS ACTION, ARISING OUT OF
 * OR IN CONNECTION WITH THE USE OR PERFORMANCE OF THIS SOFTWARE.
 */

#define pr_fmt(fmt) KBUILD_MODNAME ": " fmt

#include <linux/kernel.h>
#include <linux/export.h>
#include <net/cfg80211.h>
#include <net/mac80211.h>
#include "regd.h"
#include "regd_common.h"

static int __ath_regd_init(struct ath_regulatory *reg);

/*
 * This is a set of common rules used by our world regulatory domains.
 * We have 12 world regulatory domains. To save space we consolidate
 * the regulatory domains in 5 structures by frequency and change
 * the flags on our reg_notifier() on a case by case basis.
 */

/* Only these channels all allow active scan on all world regulatory domains */
#define ATH9K_2GHZ_CH01_11	REG_RULE(2412-10, 2462+10, 40, 0, 20, 0)

/* We enable active scan on these a case by case basis by regulatory domain */
#define ATH9K_2GHZ_CH12_13	REG_RULE(2467-10, 2472+10, 40, 0, 20,\
					 NL80211_RRF_NO_IR)
#define ATH9K_2GHZ_CH14		REG_RULE(2484 - 10, 2484 + 10, 20, 0, 20,\
					 NL80211_RRF_NO_IR | \
					 NL80211_RRF_NO_OFDM)

/* We allow IBSS on these on a case by case basis by regulatory domain */
#define ATH9K_5GHZ_5180_5320	REG_RULE(5180 - 10, 5320 + 10, 160, 0, 20,\
					 NL80211_RRF_NO_IR)
#define ATH9K_5GHZ_5500_5825	REG_RULE(5500 - 10, 5825 + 10, 80, 0, 20,\
					 NL80211_RRF_NO_IR)
#define ATH9K_5GHZ_5745_5825	REG_RULE(5745 - 10, 5825 + 10, 80, 0, 20,\
					 NL80211_RRF_NO_IR)

#define ATH9K_2GHZ_ALL		ATH9K_2GHZ_CH01_11, \
				ATH9K_2GHZ_CH12_13, \
				ATH9K_2GHZ_CH14

#define ATH9K_5GHZ_ALL		ATH9K_5GHZ_5180_5320, \
				ATH9K_5GHZ_5500_5825

/* This one skips what we call "mid band" */
#define ATH9K_5GHZ_NO_MIDBAND	ATH9K_5GHZ_5180_5320, \
				ATH9K_5GHZ_5745_5825

/* Can be used for:
 * 0x60, 0x61, 0x62 */
static const struct ieee80211_regdomain ath_world_regdom_60_61_62 = {
	.n_reg_rules = 5,
	.alpha2 =  "99",
	.reg_rules = {
		ATH9K_2GHZ_ALL,
		ATH9K_5GHZ_ALL,
	}
};

/* Can be used by 0x63 and 0x65 */
static const struct ieee80211_regdomain ath_world_regdom_63_65 = {
	.n_reg_rules = 4,
	.alpha2 =  "99",
	.reg_rules = {
		ATH9K_2GHZ_CH01_11,
		ATH9K_2GHZ_CH12_13,
		ATH9K_5GHZ_NO_MIDBAND,
	}
};

/* Can be used by 0x64 only */
static const struct ieee80211_regdomain ath_world_regdom_64 = {
	.n_reg_rules = 3,
	.alpha2 =  "99",
	.reg_rules = {
		ATH9K_2GHZ_CH01_11,
		ATH9K_5GHZ_NO_MIDBAND,
	}
};

/* Can be used by 0x66 and 0x69 */
static const struct ieee80211_regdomain ath_world_regdom_66_69 = {
	.n_reg_rules = 3,
	.alpha2 =  "99",
	.reg_rules = {
		ATH9K_2GHZ_CH01_11,
		ATH9K_5GHZ_ALL,
	}
};

/* Can be used by 0x67, 0x68, 0x6A and 0x6C */
static const struct ieee80211_regdomain ath_world_regdom_67_68_6A_6C = {
	.n_reg_rules = 4,
	.alpha2 =  "99",
	.reg_rules = {
		ATH9K_2GHZ_CH01_11,
		ATH9K_2GHZ_CH12_13,
		ATH9K_5GHZ_ALL,
	}
};

static bool dynamic_country_user_possible(struct ath_regulatory *reg)
{
	if (config_enabled(CONFIG_ATH_REG_DYNAMIC_USER_CERT_TESTING))
		return true;

	switch (reg->country_code) {
	case CTRY_UNITED_STATES:
	case CTRY_JAPAN1:
	case CTRY_JAPAN2:
	case CTRY_JAPAN3:
	case CTRY_JAPAN4:
	case CTRY_JAPAN5:
	case CTRY_JAPAN6:
	case CTRY_JAPAN7:
	case CTRY_JAPAN8:
	case CTRY_JAPAN9:
	case CTRY_JAPAN10:
	case CTRY_JAPAN11:
	case CTRY_JAPAN12:
	case CTRY_JAPAN13:
	case CTRY_JAPAN14:
	case CTRY_JAPAN15:
	case CTRY_JAPAN16:
	case CTRY_JAPAN17:
	case CTRY_JAPAN18:
	case CTRY_JAPAN19:
	case CTRY_JAPAN20:
	case CTRY_JAPAN21:
	case CTRY_JAPAN22:
	case CTRY_JAPAN23:
	case CTRY_JAPAN24:
	case CTRY_JAPAN25:
	case CTRY_JAPAN26:
	case CTRY_JAPAN27:
	case CTRY_JAPAN28:
	case CTRY_JAPAN29:
	case CTRY_JAPAN30:
	case CTRY_JAPAN31:
	case CTRY_JAPAN32:
	case CTRY_JAPAN33:
	case CTRY_JAPAN34:
	case CTRY_JAPAN35:
	case CTRY_JAPAN36:
	case CTRY_JAPAN37:
	case CTRY_JAPAN38:
	case CTRY_JAPAN39:
	case CTRY_JAPAN40:
	case CTRY_JAPAN41:
	case CTRY_JAPAN42:
	case CTRY_JAPAN43:
	case CTRY_JAPAN44:
	case CTRY_JAPAN45:
	case CTRY_JAPAN46:
	case CTRY_JAPAN47:
	case CTRY_JAPAN48:
	case CTRY_JAPAN49:
	case CTRY_JAPAN50:
	case CTRY_JAPAN51:
	case CTRY_JAPAN52:
	case CTRY_JAPAN53:
	case CTRY_JAPAN54:
	case CTRY_JAPAN55:
	case CTRY_JAPAN56:
	case CTRY_JAPAN57:
	case CTRY_JAPAN58:
	case CTRY_JAPAN59:
		return false;
	}

	return true;
}

static bool ath_reg_dyn_country_user_allow(struct ath_regulatory *reg)
{
	if (!config_enabled(CONFIG_ATH_REG_DYNAMIC_USER_REG_HINTS))
		return false;
	if (!dynamic_country_user_possible(reg))
		return false;
	return true;
}

static inline bool is_wwr_sku(u16 regd)
{
	return ((regd & COUNTRY_ERD_FLAG) != COUNTRY_ERD_FLAG) &&
		(((regd & WORLD_SKU_MASK) == WORLD_SKU_PREFIX) ||
		(regd == WORLD));
}

static u16 ath_regd_get_eepromRD(struct ath_regulatory *reg)
{
	return reg->current_rd & ~WORLDWIDE_ROAMING_FLAG;
}

bool ath_is_world_regd(struct ath_regulatory *reg)
{
	return is_wwr_sku(ath_regd_get_eepromRD(reg));
}
EXPORT_SYMBOL(ath_is_world_regd);

static const struct ieee80211_regdomain *ath_default_world_regdomain(void)
{
	/* this is the most restrictive */
	return &ath_world_regdom_64;
}

static const struct
ieee80211_regdomain *ath_world_regdomain(struct ath_regulatory *reg)
{
	switch (reg->regpair->reg_domain) {
	case 0x60:
	case 0x61:
	case 0x62:
		return &ath_world_regdom_60_61_62;
	case 0x63:
	case 0x65:
		return &ath_world_regdom_63_65;
	case 0x64:
		return &ath_world_regdom_64;
	case 0x66:
	case 0x69:
		return &ath_world_regdom_66_69;
	case 0x67:
	case 0x68:
	case 0x6A:
	case 0x6C:
		return &ath_world_regdom_67_68_6A_6C;
	default:
		WARN_ON(1);
		return ath_default_world_regdomain();
	}
}

bool ath_is_49ghz_allowed(u16 regdomain)
{
	/* possibly more */
	return regdomain == MKK9_MKKC;
}
EXPORT_SYMBOL(ath_is_49ghz_allowed);

/* Frequency is one where radar detection is required */
static bool ath_is_radar_freq(u16 center_freq,
			      struct ath_regulatory *reg)

{
<<<<<<< HEAD
	return (center_freq >= 5260 && center_freq <= 5720);
=======
	if (reg->country_code == CTRY_INDIA)
		return (center_freq >= 5500 && center_freq <= 5700);
	return (center_freq >= 5260 && center_freq <= 5700);
>>>>>>> b766b14a
}

static void ath_force_clear_no_ir_chan(struct wiphy *wiphy,
				       struct ieee80211_channel *ch)
{
	const struct ieee80211_reg_rule *reg_rule;

	reg_rule = freq_reg_info(wiphy, MHZ_TO_KHZ(ch->center_freq));
	if (IS_ERR(reg_rule))
		return;

	if (!(reg_rule->flags & NL80211_RRF_NO_IR))
		if (ch->flags & IEEE80211_CHAN_NO_IR)
			ch->flags &= ~IEEE80211_CHAN_NO_IR;
}

static void ath_force_clear_no_ir_freq(struct wiphy *wiphy, u16 center_freq)
{
	struct ieee80211_channel *ch;

	ch = ieee80211_get_channel(wiphy, center_freq);
	if (!ch)
		return;

	ath_force_clear_no_ir_chan(wiphy, ch);
}

static void ath_force_no_ir_chan(struct ieee80211_channel *ch)
{
	ch->flags |= IEEE80211_CHAN_NO_IR;
}

static void ath_force_no_ir_freq(struct wiphy *wiphy, u16 center_freq)
{
	struct ieee80211_channel *ch;

	ch = ieee80211_get_channel(wiphy, center_freq);
	if (!ch)
		return;

	ath_force_no_ir_chan(ch);
}

static void
__ath_reg_apply_beaconing_flags(struct wiphy *wiphy,
				struct ath_regulatory *reg,
				enum nl80211_reg_initiator initiator,
				struct ieee80211_channel *ch)
{
	if (ath_is_radar_freq(ch->center_freq, reg) ||
	    (ch->flags & IEEE80211_CHAN_RADAR))
		return;

	switch (initiator) {
	case NL80211_REGDOM_SET_BY_COUNTRY_IE:
		ath_force_clear_no_ir_chan(wiphy, ch);
		break;
	case NL80211_REGDOM_SET_BY_USER:
		if (ath_reg_dyn_country_user_allow(reg))
			ath_force_clear_no_ir_chan(wiphy, ch);
		break;
	default:
		if (ch->beacon_found)
			ch->flags &= ~IEEE80211_CHAN_NO_IR;
	}
}

/*
 * These exception rules do not apply radar frequencies.
 *
 * - We enable initiating radiation if the country IE says its fine:
 * - If no country IE has been processed and a we determine we have
 *   received a beacon on a channel we can enable initiating radiation.
 */
static void
ath_reg_apply_beaconing_flags(struct wiphy *wiphy,
			      struct ath_regulatory *reg,
			      enum nl80211_reg_initiator initiator)
{
	enum ieee80211_band band;
	struct ieee80211_supported_band *sband;
	struct ieee80211_channel *ch;
	unsigned int i;

	for (band = 0; band < IEEE80211_NUM_BANDS; band++) {
		if (!wiphy->bands[band])
			continue;
		sband = wiphy->bands[band];
		for (i = 0; i < sband->n_channels; i++) {
			ch = &sband->channels[i];
			__ath_reg_apply_beaconing_flags(wiphy, reg,
							initiator, ch);
		}
	}
}

/**
 * ath_reg_apply_ir_flags()
 * @wiphy: the wiphy to use
 * @initiator: the regulatory hint initiator
 *
 * If no country IE has been received always enable passive scan
 * and no-ibss on these channels. This is only done for specific
 * regulatory SKUs.
 *
 * If a country IE has been received check its rule for this
 * channel first before enabling active scan. The passive scan
 * would have been enforced by the initial processing of our
 * custom regulatory domain.
 */
static void
ath_reg_apply_ir_flags(struct wiphy *wiphy,
		       struct ath_regulatory *reg,
		       enum nl80211_reg_initiator initiator)
{
	struct ieee80211_supported_band *sband;

	sband = wiphy->bands[IEEE80211_BAND_2GHZ];
	if (!sband)
		return;

	switch(initiator) {
	case NL80211_REGDOM_SET_BY_COUNTRY_IE:
		ath_force_clear_no_ir_freq(wiphy, 2467);
		ath_force_clear_no_ir_freq(wiphy, 2472);
		break;
	case NL80211_REGDOM_SET_BY_USER:
		if (!ath_reg_dyn_country_user_allow(reg))
			break;
		ath_force_clear_no_ir_freq(wiphy, 2467);
		ath_force_clear_no_ir_freq(wiphy, 2472);
		break;
	default:
		ath_force_no_ir_freq(wiphy, 2467);
		ath_force_no_ir_freq(wiphy, 2472);
	}
}

/* Always apply Radar/DFS rules on freq range 5500 MHz - 5700 MHz */
static void ath_reg_apply_radar_flags(struct wiphy *wiphy,
				      struct ath_regulatory *reg)
{
	struct ieee80211_supported_band *sband;
	struct ieee80211_channel *ch;
	unsigned int i;

	if (!wiphy->bands[IEEE80211_BAND_5GHZ])
		return;

	sband = wiphy->bands[IEEE80211_BAND_5GHZ];

	for (i = 0; i < sband->n_channels; i++) {
		ch = &sband->channels[i];
		if (!ath_is_radar_freq(ch->center_freq, reg))
			continue;
		/* We always enable radar detection/DFS on this
		 * frequency range. Additionally we also apply on
		 * this frequency range:
		 * - If STA mode does not yet have DFS supports disable
		 *   active scanning
		 * - If adhoc mode does not support DFS yet then
		 *   disable adhoc in the frequency.
		 * - If AP mode does not yet support radar detection/DFS
		 *   do not allow AP mode
		 */
		if (!(ch->flags & IEEE80211_CHAN_DISABLED))
			ch->flags |= IEEE80211_CHAN_RADAR |
				     IEEE80211_CHAN_NO_IR;
	}
}

static void ath_reg_apply_world_flags(struct wiphy *wiphy,
				      enum nl80211_reg_initiator initiator,
				      struct ath_regulatory *reg)
{
	switch (reg->regpair->reg_domain) {
	case 0x60:
	case 0x63:
	case 0x66:
	case 0x67:
	case 0x6C:
		ath_reg_apply_beaconing_flags(wiphy, reg, initiator);
		break;
	case 0x68:
		ath_reg_apply_beaconing_flags(wiphy, reg, initiator);
		ath_reg_apply_ir_flags(wiphy, reg, initiator);
		break;
	default:
		if (ath_reg_dyn_country_user_allow(reg))
			ath_reg_apply_beaconing_flags(wiphy, reg, initiator);
	}
}

static u16 ath_regd_find_country_by_name(char *alpha2)
{
	unsigned int i;

	for (i = 0; i < ARRAY_SIZE(allCountries); i++) {
		if (!memcmp(allCountries[i].isoName, alpha2, 2))
			return allCountries[i].countryCode;
	}

	return -1;
}

static int __ath_reg_dyn_country(struct wiphy *wiphy,
				 struct ath_regulatory *reg,
				 struct regulatory_request *request)
{
	u16 country_code;

	if (request->initiator == NL80211_REGDOM_SET_BY_COUNTRY_IE &&
	    !ath_is_world_regd(reg))
		return -EINVAL;

	country_code = ath_regd_find_country_by_name(request->alpha2);
	if (country_code == (u16) -1)
		return -EINVAL;

	reg->current_rd = COUNTRY_ERD_FLAG;
	reg->current_rd |= country_code;

	__ath_regd_init(reg);

	ath_reg_apply_world_flags(wiphy, request->initiator, reg);

	return 0;
}

static void ath_reg_dyn_country(struct wiphy *wiphy,
				struct ath_regulatory *reg,
				struct regulatory_request *request)
{
	if (__ath_reg_dyn_country(wiphy, reg, request))
		return;

	printk(KERN_DEBUG "ath: regdomain 0x%0x "
			  "dynamically updated by %s\n",
	       reg->current_rd,
	       reg_initiator_name(request->initiator));
}

void ath_reg_notifier_apply(struct wiphy *wiphy,
			    struct regulatory_request *request,
			    struct ath_regulatory *reg)
{
	struct ath_common *common = container_of(reg, struct ath_common,
						 regulatory);
	/* We always apply this */
	ath_reg_apply_radar_flags(wiphy, reg);

	/*
	 * This would happen when we have sent a custom regulatory request
	 * a world regulatory domain and the scheduler hasn't yet processed
	 * any pending requests in the queue.
	 */
	if (!request)
		return;

	reg->region = request->dfs_region;
	switch (request->initiator) {
	case NL80211_REGDOM_SET_BY_CORE:
		/*
		 * If common->reg_world_copy is world roaming it means we *were*
		 * world roaming... so we now have to restore that data.
		 */
		if (!ath_is_world_regd(&common->reg_world_copy))
			break;

		memcpy(reg, &common->reg_world_copy,
		       sizeof(struct ath_regulatory));
		break;
	case NL80211_REGDOM_SET_BY_DRIVER:
		break;
	case NL80211_REGDOM_SET_BY_USER:
		if (ath_reg_dyn_country_user_allow(reg))
			ath_reg_dyn_country(wiphy, reg, request);
		break;
	case NL80211_REGDOM_SET_BY_COUNTRY_IE:
		ath_reg_dyn_country(wiphy, reg, request);
		break;
	}
}
EXPORT_SYMBOL(ath_reg_notifier_apply);

static bool ath_regd_is_eeprom_valid(struct ath_regulatory *reg)
{
	u16 rd = ath_regd_get_eepromRD(reg);
	int i;

	if (rd & COUNTRY_ERD_FLAG) {
		/* EEPROM value is a country code */
		u16 cc = rd & ~COUNTRY_ERD_FLAG;
		printk(KERN_DEBUG
		       "ath: EEPROM indicates we should expect "
			"a country code\n");
		for (i = 0; i < ARRAY_SIZE(allCountries); i++)
			if (allCountries[i].countryCode == cc)
				return true;
	} else {
		/* EEPROM value is a regpair value */
		if (rd != CTRY_DEFAULT)
			printk(KERN_DEBUG "ath: EEPROM indicates we "
			       "should expect a direct regpair map\n");
		for (i = 0; i < ARRAY_SIZE(regDomainPairs); i++)
			if (regDomainPairs[i].reg_domain == rd)
				return true;
	}
	printk(KERN_DEBUG
		 "ath: invalid regulatory domain/country code 0x%x\n", rd);
	return false;
}

/* EEPROM country code to regpair mapping */
static struct country_code_to_enum_rd*
ath_regd_find_country(u16 countryCode)
{
	int i;

	for (i = 0; i < ARRAY_SIZE(allCountries); i++) {
		if (allCountries[i].countryCode == countryCode)
			return &allCountries[i];
	}
	return NULL;
}

/* EEPROM rd code to regpair mapping */
static struct country_code_to_enum_rd*
ath_regd_find_country_by_rd(int regdmn)
{
	int i;

	for (i = 0; i < ARRAY_SIZE(allCountries); i++) {
		if (allCountries[i].regDmnEnum == regdmn)
			return &allCountries[i];
	}
	return NULL;
}

/* Returns the map of the EEPROM set RD to a country code */
static u16 ath_regd_get_default_country(u16 rd)
{
	if (rd & COUNTRY_ERD_FLAG) {
		struct country_code_to_enum_rd *country = NULL;
		u16 cc = rd & ~COUNTRY_ERD_FLAG;

		country = ath_regd_find_country(cc);
		if (country != NULL)
			return cc;
	}

	return CTRY_DEFAULT;
}

static struct reg_dmn_pair_mapping*
ath_get_regpair(int regdmn)
{
	int i;

	if (regdmn == NO_ENUMRD)
		return NULL;
	for (i = 0; i < ARRAY_SIZE(regDomainPairs); i++) {
		if (regDomainPairs[i].reg_domain == regdmn)
			return &regDomainPairs[i];
	}
	return NULL;
}

static int
ath_regd_init_wiphy(struct ath_regulatory *reg,
		    struct wiphy *wiphy,
		    void (*reg_notifier)(struct wiphy *wiphy,
					 struct regulatory_request *request))
{
	const struct ieee80211_regdomain *regd;

	wiphy->reg_notifier = reg_notifier;
	wiphy->regulatory_flags |= REGULATORY_STRICT_REG |
				   REGULATORY_CUSTOM_REG;

	if (ath_is_world_regd(reg)) {
		/*
		 * Anything applied here (prior to wiphy registration) gets
		 * saved on the wiphy orig_* parameters
		 */
		regd = ath_world_regdomain(reg);
		wiphy->regulatory_flags |= REGULATORY_COUNTRY_IE_FOLLOW_POWER;
	} else {
		/*
		 * This gets applied in the case of the absence of CRDA,
		 * it's our own custom world regulatory domain, similar to
		 * cfg80211's but we enable passive scanning.
		 */
		regd = ath_default_world_regdomain();
	}

	wiphy_apply_custom_regulatory(wiphy, regd);
	ath_reg_apply_radar_flags(wiphy, reg);
	ath_reg_apply_world_flags(wiphy, NL80211_REGDOM_SET_BY_DRIVER, reg);
	return 0;
}

/*
 * Some users have reported their EEPROM programmed with
 * 0x8000 set, this is not a supported regulatory domain
 * but since we have more than one user with it we need
 * a solution for them. We default to 0x64, which is the
 * default Atheros world regulatory domain.
 */
static void ath_regd_sanitize(struct ath_regulatory *reg)
{
	if (reg->current_rd != COUNTRY_ERD_FLAG)
		return;
	printk(KERN_DEBUG "ath: EEPROM regdomain sanitized\n");
	reg->current_rd = 0x64;
}

static int __ath_regd_init(struct ath_regulatory *reg)
{
	struct country_code_to_enum_rd *country = NULL;
	u16 regdmn;

	if (!reg)
		return -EINVAL;

	ath_regd_sanitize(reg);

	printk(KERN_DEBUG "ath: EEPROM regdomain: 0x%0x\n", reg->current_rd);

	if (!ath_regd_is_eeprom_valid(reg)) {
		pr_err("Invalid EEPROM contents\n");
		return -EINVAL;
	}

	regdmn = ath_regd_get_eepromRD(reg);
	reg->country_code = ath_regd_get_default_country(regdmn);

	if (reg->country_code == CTRY_DEFAULT &&
	    regdmn == CTRY_DEFAULT) {
		printk(KERN_DEBUG "ath: EEPROM indicates default "
		       "country code should be used\n");
		reg->country_code = CTRY_UNITED_STATES;
	}

	if (reg->country_code == CTRY_DEFAULT) {
		country = NULL;
	} else {
		printk(KERN_DEBUG "ath: doing EEPROM country->regdmn "
		       "map search\n");
		country = ath_regd_find_country(reg->country_code);
		if (country == NULL) {
			printk(KERN_DEBUG
				"ath: no valid country maps found for "
				"country code: 0x%0x\n",
				reg->country_code);
			return -EINVAL;
		} else {
			regdmn = country->regDmnEnum;
			printk(KERN_DEBUG "ath: country maps to "
			       "regdmn code: 0x%0x\n",
			       regdmn);
		}
	}

	reg->regpair = ath_get_regpair(regdmn);

	if (!reg->regpair) {
		printk(KERN_DEBUG "ath: "
			"No regulatory domain pair found, cannot continue\n");
		return -EINVAL;
	}

	if (!country)
		country = ath_regd_find_country_by_rd(regdmn);

	if (country) {
		reg->alpha2[0] = country->isoName[0];
		reg->alpha2[1] = country->isoName[1];
	} else {
		reg->alpha2[0] = '0';
		reg->alpha2[1] = '0';
	}

	printk(KERN_DEBUG "ath: Country alpha2 being used: %c%c\n",
		reg->alpha2[0], reg->alpha2[1]);
	printk(KERN_DEBUG "ath: Regpair used: 0x%0x\n",
		reg->regpair->reg_domain);

	return 0;
}

int
ath_regd_init(struct ath_regulatory *reg,
	      struct wiphy *wiphy,
	      void (*reg_notifier)(struct wiphy *wiphy,
				   struct regulatory_request *request))
{
	struct ath_common *common = container_of(reg, struct ath_common,
						 regulatory);
	int r;

	r = __ath_regd_init(reg);
	if (r)
		return r;

	if (ath_is_world_regd(reg))
		memcpy(&common->reg_world_copy, reg,
		       sizeof(struct ath_regulatory));

	ath_regd_init_wiphy(reg, wiphy, reg_notifier);

	return 0;
}
EXPORT_SYMBOL(ath_regd_init);

u32 ath_regd_get_band_ctl(struct ath_regulatory *reg,
			  enum ieee80211_band band)
{
	if (!reg->regpair ||
	    (reg->country_code == CTRY_DEFAULT &&
	     is_wwr_sku(ath_regd_get_eepromRD(reg)))) {
		return SD_NO_CTL;
	}

	if (ath_regd_get_eepromRD(reg) == CTRY_DEFAULT) {
		switch (reg->region) {
		case NL80211_DFS_FCC:
			return CTL_FCC;
		case NL80211_DFS_ETSI:
			return CTL_ETSI;
		case NL80211_DFS_JP:
			return CTL_MKK;
		default:
			break;
		}
	}

	switch (band) {
	case IEEE80211_BAND_2GHZ:
		return reg->regpair->reg_2ghz_ctl;
	case IEEE80211_BAND_5GHZ:
		return reg->regpair->reg_5ghz_ctl;
	default:
		return NO_CTL;
	}
}
EXPORT_SYMBOL(ath_regd_get_band_ctl);<|MERGE_RESOLUTION|>--- conflicted
+++ resolved
@@ -258,13 +258,9 @@
 			      struct ath_regulatory *reg)
 
 {
-<<<<<<< HEAD
+	if (reg->country_code == CTRY_INDIA)
+		return (center_freq >= 5500 && center_freq <= 5720);
 	return (center_freq >= 5260 && center_freq <= 5720);
-=======
-	if (reg->country_code == CTRY_INDIA)
-		return (center_freq >= 5500 && center_freq <= 5700);
-	return (center_freq >= 5260 && center_freq <= 5700);
->>>>>>> b766b14a
 }
 
 static void ath_force_clear_no_ir_chan(struct wiphy *wiphy,
