--- conflicted
+++ resolved
@@ -990,12 +990,9 @@
 			    sfp->res_in_use) {
 				mutex_unlock(&sfp->f_mutex);
 				return -EBUSY;
-<<<<<<< HEAD
+			}
+
 			mutex_lock(&sfp->parentdp->open_rel_lock);
-=======
-			}
-
->>>>>>> cd99a4f3
 			sg_remove_scat(sfp, &sfp->reserve);
 			sg_build_reserve(sfp, val);
 			mutex_unlock(&sfp->parentdp->open_rel_lock);
