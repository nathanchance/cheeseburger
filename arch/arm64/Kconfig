--- conflicted
+++ resolved
@@ -777,7 +777,6 @@
 	  However for 4K, we choose a higher default value, 11 as opposed to 10, giving us
 	  4M allocations matching the default size used by generic code.
 
-<<<<<<< HEAD
 config UNMAP_KERNEL_AT_EL0
 	bool "Unmap kernel when running in userspace (aka \"KAISER\")" if EXPERT
 	default y
@@ -787,7 +786,9 @@
 	  userspace. This can be defended against by unmapping the kernel
 	  when running in userspace, mapping it back in on exception entry
 	  via a trampoline page in the vector table.
-=======
+
+	  If unsure, say Y.
+
 config HARDEN_BRANCH_PREDICTOR
 	bool "Harden the branch predictor against aliasing attacks" if EXPERT
 	default y
@@ -802,7 +803,6 @@
 	  branch predictor against aliasing attacks and may rely on specific
 	  instruction sequences or control bits being set by the system
 	  firmware.
->>>>>>> 96a1f73c
 
 	  If unsure, say Y.
 
