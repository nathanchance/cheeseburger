#
# arch/arm64/Makefile
#
# This file is included by the global makefile so that you can add your own
# architecture-specific flags and dependencies.
#
# This file is subject to the terms and conditions of the GNU General Public
# License.  See the file "COPYING" in the main directory of this archive
# for more details.
#
# Copyright (C) 1995-2001 by Russell King

LDFLAGS_vmlinux	:=-p --no-undefined -X
CPPFLAGS_vmlinux.lds = -DTEXT_OFFSET=$(TEXT_OFFSET)
OBJCOPYFLAGS	:=-O binary -R .note -R .note.gnu.build-id -R .comment -S
GZFLAGS		:=-9

ifneq ($(CONFIG_RELOCATABLE),)
<<<<<<< HEAD
LDFLAGS_vmlinux		+= -pie -Bsymbolic
=======
LDFLAGS_vmlinux		+= -pie
>>>>>>> c71ad0f6
endif

KBUILD_DEFCONFIG := defconfig

# Check for binutils support for specific extensions
lseinstr := $(call as-instr,.arch_extension lse,-DCONFIG_AS_LSE=1)

ifeq ($(CONFIG_ARM64_LSE_ATOMICS), y)
  ifeq ($(lseinstr),)
$(warning LSE atomics not supported by binutils)
  endif
endif

KBUILD_CFLAGS	+= -mgeneral-regs-only $(lseinstr)
KBUILD_CFLAGS	+= -fno-pic
<<<<<<< HEAD
=======
KBUILD_CFLAGS	+= -fno-asynchronous-unwind-tables
>>>>>>> c71ad0f6
KBUILD_CFLAGS	+= $(call cc-option, -mpc-relative-literal-loads)
KBUILD_CFLAGS	+= -fno-asynchronous-unwind-tables
KBUILD_AFLAGS	+= $(lseinstr)

ifeq ($(CONFIG_CPU_BIG_ENDIAN), y)
KBUILD_CPPFLAGS	+= -mbig-endian
AS		+= -EB
LD		+= -EB
else
KBUILD_CPPFLAGS	+= -mlittle-endian
AS		+= -EL
LD		+= -EL
endif

CHECKFLAGS	+= -D__aarch64__

ifeq ($(CONFIG_ARM64_MODULE_CMODEL_LARGE), y)
KBUILD_CFLAGS_MODULE	+= -mcmodel=large
endif

ifeq ($(CONFIG_ARM64_MODULE_PLTS),y)
KBUILD_LDFLAGS_MODULE	+= -T $(srctree)/arch/arm64/kernel/module.lds
endif

# Default value
head-y		:= arch/arm64/kernel/head.o

# The byte offset of the kernel image in RAM from the start of RAM.
ifeq ($(CONFIG_ARM64_RANDOMIZE_TEXT_OFFSET), y)
TEXT_OFFSET := $(shell awk 'BEGIN {srand(); printf "0x%03x000\n", int(512 * rand())}')
else
TEXT_OFFSET := 0x00080000
endif

# KASAN_SHADOW_OFFSET = VA_START + (1 << (VA_BITS - 3)) - (1 << 61)
# in 32-bit arithmetic
KASAN_SHADOW_OFFSET := $(shell printf "0x%08x00000000\n" $$(( \
			(0xffffffff & (-1 << ($(CONFIG_ARM64_VA_BITS) - 32))) \
			+ (1 << ($(CONFIG_ARM64_VA_BITS) - 32 - 3)) \
			- (1 << (64 - 32 - 3)) )) )

export	TEXT_OFFSET GZFLAGS

core-y		+= arch/arm64/kernel/ arch/arm64/mm/
core-$(CONFIG_NET) += arch/arm64/net/
core-$(CONFIG_KVM) += arch/arm64/kvm/
core-$(CONFIG_XEN) += arch/arm64/xen/
core-$(CONFIG_CRYPTO) += arch/arm64/crypto/
libs-y		:= arch/arm64/lib/ $(libs-y)
core-$(CONFIG_EFI_STUB) += $(objtree)/drivers/firmware/efi/libstub/lib.a

# Default target when executing plain make
ifeq ($(CONFIG_BUILD_ARM64_APPENDED_DTB_IMAGE),y)
<<<<<<< HEAD
KBUILD_IMAGE	:= Image.gz-dtb
=======
KBUILD_IMAGE	:= $(subst $\",,$(CONFIG_BUILD_ARM64_APPENDED_KERNEL_IMAGE_NAME))
>>>>>>> c71ad0f6
else
KBUILD_IMAGE	:= Image.gz
endif

KBUILD_DTBS	:= dtbs

ifeq ($(CONFIG_BUILD_ARM64_DT_OVERLAY),y)
export DTC_FLAGS := -@
endif

all:	$(KBUILD_IMAGE) $(KBUILD_DTBS)

boot := arch/arm64/boot

Image: vmlinux
	$(Q)$(MAKE) $(build)=$(boot) $(boot)/$@

Image.%: vmlinux
	$(Q)$(MAKE) $(build)=$(boot) $(boot)/$@

zinstall install: vmlinux
	$(Q)$(MAKE) $(build)=$(boot) $@

%.dtb: scripts
	$(Q)$(MAKE) $(build)=$(boot)/dts $(boot)/dts/$@

PHONY += dtbs dtbs_install

dtbs: prepare scripts
	$(Q)$(MAKE) $(build)=$(boot)/dts

dtbs_install:
	$(Q)$(MAKE) $(dtbinst)=$(boot)/dts

Image-dtb Image.gz-dtb: vmlinux scripts dtbs
	$(Q)$(MAKE) $(build)=$(boot) $(boot)/$@

PHONY += vdso_install
vdso_install:
	$(Q)$(MAKE) $(build)=arch/arm64/kernel/vdso $@

# We use MRPROPER_FILES and CLEAN_FILES now
archclean:
	$(Q)$(MAKE) $(clean)=$(boot)
	$(Q)$(MAKE) $(clean)=$(boot)/dts

# We need to generate vdso-offsets.h before compiling certain files in kernel/.
# In order to do that, we should use the archprepare target, but we can't since
# asm-offsets.h is included in some files used to generate vdso-offsets.h, and
# asm-offsets.h is built in prepare0, for which archprepare is a dependency.
# Therefore we need to generate the header after prepare0 has been made, hence
# this hack.
prepare: vdso_prepare
vdso_prepare: prepare0
	$(Q)$(MAKE) $(build)=arch/arm64/kernel/vdso include/generated/vdso-offsets.h

define archhelp
  echo  '* Image.gz      - Compressed kernel image (arch/$(ARCH)/boot/Image.gz)'
  echo  '  Image         - Uncompressed kernel image (arch/$(ARCH)/boot/Image)'
  echo  '* dtbs          - Build device tree blobs for enabled boards'
  echo  '  dtbs_install  - Install dtbs to $(INSTALL_DTBS_PATH)'
  echo  '  install       - Install uncompressed kernel'
  echo  '  zinstall      - Install compressed kernel'
  echo  '                  Install using (your) ~/bin/installkernel or'
  echo  '                  (distribution) /sbin/installkernel or'
  echo  '                  install to $$(INSTALL_PATH) and run lilo'
endef<|MERGE_RESOLUTION|>--- conflicted
+++ resolved
@@ -16,11 +16,7 @@
 GZFLAGS		:=-9
 
 ifneq ($(CONFIG_RELOCATABLE),)
-<<<<<<< HEAD
 LDFLAGS_vmlinux		+= -pie -Bsymbolic
-=======
-LDFLAGS_vmlinux		+= -pie
->>>>>>> c71ad0f6
 endif
 
 KBUILD_DEFCONFIG := defconfig
@@ -36,10 +32,6 @@
 
 KBUILD_CFLAGS	+= -mgeneral-regs-only $(lseinstr)
 KBUILD_CFLAGS	+= -fno-pic
-<<<<<<< HEAD
-=======
-KBUILD_CFLAGS	+= -fno-asynchronous-unwind-tables
->>>>>>> c71ad0f6
 KBUILD_CFLAGS	+= $(call cc-option, -mpc-relative-literal-loads)
 KBUILD_CFLAGS	+= -fno-asynchronous-unwind-tables
 KBUILD_AFLAGS	+= $(lseinstr)
@@ -93,11 +85,7 @@
 
 # Default target when executing plain make
 ifeq ($(CONFIG_BUILD_ARM64_APPENDED_DTB_IMAGE),y)
-<<<<<<< HEAD
-KBUILD_IMAGE	:= Image.gz-dtb
-=======
 KBUILD_IMAGE	:= $(subst $\",,$(CONFIG_BUILD_ARM64_APPENDED_KERNEL_IMAGE_NAME))
->>>>>>> c71ad0f6
 else
 KBUILD_IMAGE	:= Image.gz
 endif
