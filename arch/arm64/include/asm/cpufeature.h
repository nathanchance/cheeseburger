--- conflicted
+++ resolved
@@ -36,13 +36,10 @@
 
 #define ARM64_WORKAROUND_CAVIUM_27456		11
 #define ARM64_HAS_VIRT_HOST_EXTN		12
-<<<<<<< HEAD
 #define ARM64_UNMAP_KERNEL_AT_EL0		13
-
-=======
-#define ARM64_HARDEN_BRANCH_PREDICTOR		13
->>>>>>> 96a1f73c
-#define ARM64_NCAPS				14
+#define ARM64_HARDEN_BRANCH_PREDICTOR		14
+
+#define ARM64_NCAPS				15
 
 #ifndef __ASSEMBLY__
 
