/*
 * Based on arch/arm/include/asm/assembler.h, arch/arm/mm/proc-macros.S
 *
 * Copyright (C) 1996-2000 Russell King
 * Copyright (C) 2012 ARM Ltd.
 *
 * This program is free software; you can redistribute it and/or modify
 * it under the terms of the GNU General Public License version 2 as
 * published by the Free Software Foundation.
 *
 * This program is distributed in the hope that it will be useful,
 * but WITHOUT ANY WARRANTY; without even the implied warranty of
 * MERCHANTABILITY or FITNESS FOR A PARTICULAR PURPOSE.  See the
 * GNU General Public License for more details.
 *
 * You should have received a copy of the GNU General Public License
 * along with this program.  If not, see <http://www.gnu.org/licenses/>.
 */
#ifndef __ASSEMBLY__
#error "Only include this from assembly code"
#endif

#ifndef __ASM_ASSEMBLER_H
#define __ASM_ASSEMBLER_H

#include <asm/asm-offsets.h>
#include <asm/cpufeature.h>
#include <asm/cputype.h>
#include <asm/page.h>
#include <asm/pgtable-hwdef.h>
#include <asm/ptrace.h>
#include <asm/thread_info.h>

/*
 * Stack pushing/popping (register pairs only). Equivalent to store decrement
 * before, load increment after.
 */
	.macro	push, xreg1, xreg2
	stp	\xreg1, \xreg2, [sp, #-16]!
	.endm

	.macro	pop, xreg1, xreg2
	ldp	\xreg1, \xreg2, [sp], #16
	.endm

/*
 * Enable and disable interrupts.
 */
	.macro	disable_irq
	msr	daifset, #2
	.endm

	.macro	enable_irq
	msr	daifclr, #2
	.endm

	.macro	save_and_disable_irq, flags
	mrs	\flags, daif
	msr	daifset, #2
	.endm

	.macro	restore_irq, flags
	msr	daif, \flags
	.endm

/*
 * Save/disable and restore interrupts.
 */
	.macro	save_and_disable_irqs, olddaif
	mrs	\olddaif, daif
	disable_irq
	.endm

	.macro	restore_irqs, olddaif
	msr	daif, \olddaif
	.endm

/*
 * Enable and disable debug exceptions.
 */
	.macro	disable_dbg
	msr	daifset, #8
	.endm

	.macro	enable_dbg
	msr	daifclr, #8
	.endm

	.macro	disable_step_tsk, flgs, tmp
	tbz	\flgs, #TIF_SINGLESTEP, 9990f
	mrs	\tmp, mdscr_el1
	bic	\tmp, \tmp, #1
	msr	mdscr_el1, \tmp
	isb	// Synchronise with enable_dbg
9990:
	.endm

	.macro	enable_step_tsk, flgs, tmp
	tbz	\flgs, #TIF_SINGLESTEP, 9990f
	disable_dbg
	mrs	\tmp, mdscr_el1
	orr	\tmp, \tmp, #1
	msr	mdscr_el1, \tmp
9990:
	.endm

/*
 * Enable both debug exceptions and interrupts. This is likely to be
 * faster than two daifclr operations, since writes to this register
 * are self-synchronising.
 */
	.macro	enable_dbg_and_irq
	msr	daifclr, #(8 | 2)
	.endm

/*
 * SMP data memory barrier
 */
	.macro	smp_dmb, opt
	dmb	\opt
	.endm

/*
 * Value prediction barrier
 */
	.macro	csdb
	hint	#20
	.endm

/*
 * Sanitise a 64-bit bounded index wrt speculation, returning zero if out
 * of bounds.
 */
	.macro	mask_nospec64, idx, limit, tmp
	sub	\tmp, \idx, \limit
	bic	\tmp, \tmp, \idx
	and	\idx, \idx, \tmp, asr #63
	csdb
	.endm

/*
 * NOP sequence
 */
	.macro	nops, num
	.rept	\num
	nop
	.endr
	.endm

/*
 * Emit an entry into the exception table
 */
	.macro		_asm_extable, from, to
	.pushsection	__ex_table, "a"
	.align		3
	.long		(\from - .), (\to - .)
	.popsection
	.endm

#define USER(l, x...)				\
9999:	x;					\
	_asm_extable	9999b, l

/*
 * Register aliases.
 */
lr	.req	x30		// link register

/*
 * Vector entry
 */
	 .macro	ventry	label
	.align	7
	b	\label
	.endm

/*
 * Select code when configured for BE.
 */
#ifdef CONFIG_CPU_BIG_ENDIAN
#define CPU_BE(code...) code
#else
#define CPU_BE(code...)
#endif

/*
 * Select code when configured for LE.
 */
#ifdef CONFIG_CPU_BIG_ENDIAN
#define CPU_LE(code...)
#else
#define CPU_LE(code...) code
#endif

/*
 * Define a macro that constructs a 64-bit value by concatenating two
 * 32-bit registers. Note that on big endian systems the order of the
 * registers is swapped.
 */
#ifndef CONFIG_CPU_BIG_ENDIAN
	.macro	regs_to_64, rd, lbits, hbits
#else
	.macro	regs_to_64, rd, hbits, lbits
#endif
	orr	\rd, \lbits, \hbits, lsl #32
	.endm

/*
 * Pseudo-ops for PC-relative adr/ldr/str <reg>, <symbol> where
 * <symbol> is within the range +/- 4 GB of the PC.
 */
	/*
	 * @dst: destination register (64 bit wide)
	 * @sym: name of the symbol
	 * @tmp: optional scratch register to be used if <dst> == sp, which
	 *       is not allowed in an adrp instruction
	 */
	.macro	adr_l, dst, sym, tmp=
	.ifb	\tmp
	adrp	\dst, \sym
	add	\dst, \dst, :lo12:\sym
	.else
	adrp	\tmp, \sym
	add	\dst, \tmp, :lo12:\sym
	.endif
	.endm

	/*
	 * @dst: destination register (32 or 64 bit wide)
	 * @sym: name of the symbol
	 * @tmp: optional 64-bit scratch register to be used if <dst> is a
	 *       32-bit wide register, in which case it cannot be used to hold
	 *       the address
	 */
	.macro	ldr_l, dst, sym, tmp=
	.ifb	\tmp
	adrp	\dst, \sym
	ldr	\dst, [\dst, :lo12:\sym]
	.else
	adrp	\tmp, \sym
	ldr	\dst, [\tmp, :lo12:\sym]
	.endif
	.endm

	/*
	 * @src: source register (32 or 64 bit wide)
	 * @sym: name of the symbol
	 * @tmp: mandatory 64-bit scratch register to calculate the address
	 *       while <src> needs to be preserved.
	 */
	.macro	str_l, src, sym, tmp
	adrp	\tmp, \sym
	str	\src, [\tmp, :lo12:\sym]
	.endm

	/*
	 * @sym: The name of the per-cpu variable
	 * @reg: Result of per_cpu(sym, smp_processor_id())
	 * @tmp: scratch register
	 */
	.macro this_cpu_ptr, sym, reg, tmp
	adr_l	\reg, \sym
	mrs	\tmp, tpidr_el1
	add	\reg, \reg, \tmp
	.endm

/*
 * vma_vm_mm - get mm pointer from vma pointer (vma->vm_mm)
 */
	.macro	vma_vm_mm, rd, rn
	ldr	\rd, [\rn, #VMA_VM_MM]
	.endm

/*
 * mmid - get context id from mm pointer (mm->context.id)
 */
	.macro	mmid, rd, rn
	ldr	\rd, [\rn, #MM_CONTEXT_ID]
	.endm

/*
 * dcache_line_size - get the minimum D-cache line size from the CTR register.
 */
	.macro	dcache_line_size, reg, tmp
	mrs	\tmp, ctr_el0			// read CTR
	ubfm	\tmp, \tmp, #16, #19		// cache line size encoding
	mov	\reg, #4			// bytes per word
	lsl	\reg, \reg, \tmp		// actual cache line size
	.endm

/*
 * icache_line_size - get the minimum I-cache line size from the CTR register.
 */
	.macro	icache_line_size, reg, tmp
	mrs	\tmp, ctr_el0			// read CTR
	and	\tmp, \tmp, #0xf		// cache line size encoding
	mov	\reg, #4			// bytes per word
	lsl	\reg, \reg, \tmp		// actual cache line size
	.endm

/*
 * tcr_set_idmap_t0sz - update TCR.T0SZ so that we can load the ID map
 */
	.macro	tcr_set_idmap_t0sz, valreg, tmpreg
#ifndef CONFIG_ARM64_VA_BITS_48
	ldr_l	\tmpreg, idmap_t0sz
	bfi	\valreg, \tmpreg, #TCR_T0SZ_OFFSET, #TCR_TxSZ_WIDTH
#endif
	.endm

/*
 * Macro to perform a data cache maintenance for the interval
 * [kaddr, kaddr + size)
 *
 * 	op:		operation passed to dc instruction
 * 	domain:		domain used in dsb instruciton
 * 	kaddr:		starting virtual address of the region
 * 	size:		size of the region
 * 	Corrupts:	kaddr, size, tmp1, tmp2
 */
	.macro dcache_by_line_op op, domain, kaddr, size, tmp1, tmp2
	dcache_line_size \tmp1, \tmp2
	add	\size, \kaddr, \size
	sub	\tmp2, \tmp1, #1
	bic	\kaddr, \kaddr, \tmp2
9998:
	.if	(\op == cvau || \op == cvac)
alternative_if_not ARM64_WORKAROUND_CLEAN_CACHE
	dc	\op, \kaddr
alternative_else
	dc	civac, \kaddr
alternative_endif
	.else
	dc	\op, \kaddr
	.endif
	add	\kaddr, \kaddr, \tmp1
	cmp	\kaddr, \size
	b.lo	9998b
	dsb	\domain
	.endm

/*
 * reset_pmuserenr_el0 - reset PMUSERENR_EL0 if PMUv3 present
 */
	.macro	reset_pmuserenr_el0, tmpreg
	mrs	\tmpreg, id_aa64dfr0_el1	// Check ID_AA64DFR0_EL1 PMUVer
	sbfx	\tmpreg, \tmpreg, #8, #4
	cmp	\tmpreg, #1			// Skip if no PMU present
	b.lt	9000f
	msr	pmuserenr_el0, xzr		// Disable PMU access from EL0
9000:
	.endm

/*
 * copy_page - copy src to dest using temp registers t1-t8
 */
	.macro copy_page dest:req src:req t1:req t2:req t3:req t4:req t5:req t6:req t7:req t8:req
9998:	ldp	\t1, \t2, [\src]
	ldp	\t3, \t4, [\src, #16]
	ldp	\t5, \t6, [\src, #32]
	ldp	\t7, \t8, [\src, #48]
	add	\src, \src, #64
	stnp	\t1, \t2, [\dest]
	stnp	\t3, \t4, [\dest, #16]
	stnp	\t5, \t6, [\dest, #32]
	stnp	\t7, \t8, [\dest, #48]
	add	\dest, \dest, #64
	tst	\src, #(PAGE_SIZE - 1)
	b.ne	9998b
	.endm

/*
 * Annotate a function as position independent, i.e., safe to be called before
 * the kernel virtual mapping is activated.
 */
#define ENDPIPROC(x)			\
	.globl	__pi_##x;		\
	.type 	__pi_##x, %function;	\
	.set	__pi_##x, x;		\
	.size	__pi_##x, . - x;	\
	ENDPROC(x)

	/*
	 * Emit a 64-bit absolute little endian symbol reference in a way that
	 * ensures that it will be resolved at build time, even when building a
	 * PIE binary. This requires cooperation from the linker script, which
	 * must emit the lo32/hi32 halves individually.
	 */
	.macro	le64sym, sym
	.long	\sym\()_lo32
	.long	\sym\()_hi32
	.endm

	/*
	 * mov_q - move an immediate constant into a 64-bit register using
	 *         between 2 and 4 movz/movk instructions (depending on the
	 *         magnitude and sign of the operand)
	 */
	.macro	mov_q, reg, val
	.if (((\val) >> 31) == 0 || ((\val) >> 31) == 0x1ffffffff)
	movz	\reg, :abs_g1_s:\val
	.else
	.if (((\val) >> 47) == 0 || ((\val) >> 47) == 0x1ffff)
	movz	\reg, :abs_g2_s:\val
	.else
	movz	\reg, :abs_g3:\val
	movk	\reg, :abs_g2_nc:\val
	.endif
	movk	\reg, :abs_g1_nc:\val
	.endif
	movk	\reg, :abs_g0_nc:\val
	.endm

/*
 * Return the current thread_info.
 */
	.macro	get_thread_info, rd
	mrs	\rd, sp_el0
	.endm

<<<<<<< HEAD
=======
/*
 * Errata workaround post TTBR0_EL1 update.
 */
	.macro	post_ttbr0_update_workaround
#ifdef CONFIG_CAVIUM_ERRATUM_27456
alternative_if ARM64_WORKAROUND_CAVIUM_27456
	ic	iallu
	dsb	nsh
	isb
alternative_else_nop_endif
#endif
	.endm

/*
 * Check the MIDR_EL1 of the current CPU for a given model and a range of
 * variant/revision. See asm/cputype.h for the macros used below.
 *
 *	model:		MIDR_CPU_PART of CPU
 *	rv_min:		Minimum of MIDR_CPU_VAR_REV()
 *	rv_max:		Maximum of MIDR_CPU_VAR_REV()
 *	res:		Result register.
 *	tmp1, tmp2, tmp3: Temporary registers
 *
 * Corrupts: res, tmp1, tmp2, tmp3
 * Returns:  0, if the CPU id doesn't match. Non-zero otherwise
 */
	.macro	cpu_midr_match model, rv_min, rv_max, res, tmp1, tmp2, tmp3
	mrs		\res, midr_el1
	mov_q		\tmp1, (MIDR_REVISION_MASK | MIDR_VARIANT_MASK)
	mov_q		\tmp2, MIDR_CPU_PART_MASK
	and		\tmp3, \res, \tmp2	// Extract model
	and		\tmp1, \res, \tmp1	// rev & variant
	mov_q		\tmp2, \model
	cmp		\tmp3, \tmp2
	cset		\res, eq
	cbz		\res, .Ldone\@		// Model matches ?

	.if (\rv_min != 0)			// Skip min check if rv_min == 0
	mov_q		\tmp3, \rv_min
	cmp		\tmp1, \tmp3
	cset		\res, ge
	.endif					// \rv_min != 0
	/* Skip rv_max check if rv_min == rv_max && rv_min != 0 */
	.if ((\rv_min != \rv_max) || \rv_min == 0)
	mov_q		\tmp2, \rv_max
	cmp		\tmp1, \tmp2
	cset		\tmp2, le
	and		\res, \res, \tmp2
	.endif
.Ldone\@:
	.endm

>>>>>>> 889e0c1d
#endif	/* __ASM_ASSEMBLER_H */<|MERGE_RESOLUTION|>--- conflicted
+++ resolved
@@ -418,21 +418,6 @@
 	mrs	\rd, sp_el0
 	.endm
 
-<<<<<<< HEAD
-=======
-/*
- * Errata workaround post TTBR0_EL1 update.
- */
-	.macro	post_ttbr0_update_workaround
-#ifdef CONFIG_CAVIUM_ERRATUM_27456
-alternative_if ARM64_WORKAROUND_CAVIUM_27456
-	ic	iallu
-	dsb	nsh
-	isb
-alternative_else_nop_endif
-#endif
-	.endm
-
 /*
  * Check the MIDR_EL1 of the current CPU for a given model and a range of
  * variant/revision. See asm/cputype.h for the macros used below.
@@ -472,5 +457,4 @@
 .Ldone\@:
 	.endm
 
->>>>>>> 889e0c1d
 #endif	/* __ASM_ASSEMBLER_H */