--- conflicted
+++ resolved
@@ -14,24 +14,15 @@
 # Based on the ia64 boot/Makefile.
 #
 
-include $(srctree)/arch/arm64/boot/dts/Makefile
-
 targets := Image Image.gz
 
 DTB_NAMES := $(subst $\",,$(CONFIG_BUILD_ARM64_APPENDED_DTB_IMAGE_NAMES))
 ifneq ($(DTB_NAMES),)
 DTB_LIST := $(addsuffix .dtb,$(DTB_NAMES))
-<<<<<<< HEAD
 DTB_OBJS := $(addprefix $(obj)/dts/,$(DTB_LIST))
 else
 DTB_OBJS := $(shell find $(obj)/dts/ -name \*.dtb)
 endif
-=======
-else
-DTB_LIST := $(dtb-y)
-endif
-DTB_OBJS := $(addprefix $(obj)/dts/,$(DTB_LIST))
->>>>>>> da9a92f0
 
 $(obj)/Image: vmlinux FORCE
 	$(call if_changed,objcopy)
