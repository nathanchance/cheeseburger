dtb-$(CONFIG_ARCH_MSM8996) += msm8996-v2-pmi8994-cdp.dtb \
	msm8996-v2-pmi8994-mtp.dtb \
	msm8996-v2-pmi8994-pmk8001-cdp.dtb \
	msm8996-v2-pmi8994-pmk8001-mtp.dtb \
	msm8996-v2-pmi8994-pm8004-cdp.dtb \
	msm8996-v2-pmi8994-pm8004-mtp.dtb \
	msm8996-v2-pmi8994-pm8004-pmk8001-cdp.dtb \
	msm8996-v2-pmi8994-pm8004-pmk8001-mtp.dtb \
	msm8996-v2-fluid.dtb \
	msm8996-v2-liquid.dtb \
	msm8996-v2-dtp.dtb \
	msm8996-v3-auto-cdp.dtb \
	msm8996-v3-pmi8994-cdp.dtb \
	msm8996-v3-pmi8994-mtp.dtb \
	msm8996-v3-pmi8994-pmk8001-cdp.dtb \
	msm8996-v3-pmi8994-pmk8001-mtp.dtb \
	msm8996-v3-pmi8994-pm8004-cdp.dtb \
	msm8996-v3-pmi8994-pm8004-mtp.dtb \
	msm8996-v3-pmi8994-pm8004-pmk8001-cdp.dtb \
	msm8996-v3-pmi8994-pm8004-pmk8001-mtp.dtb \
	msm8996-v3-pmi8996-cdp.dtb \
	msm8996-v3-pmi8996-mtp.dtb \
	msm8996-v3-pmi8996-pmk8001-cdp.dtb \
	msm8996-v3-pmi8996-pmk8001-mtp.dtb \
	msm8996-v3-fluid.dtb \
	msm8996-v3-liquid.dtb \
	msm8996-v3-dtp.dtb \
	msm8996-v3-pm8004-mmxf-adp.dtb \
	msm8996-v3-pm8004-agave-adp.dtb \
	msm8996pro-pmi8994-cdp.dtb \
	msm8996pro-pmi8994-mtp.dtb \
	msm8996pro-pmi8994-pmk8001-cdp.dtb \
	msm8996pro-pmi8994-pmk8001-mtp.dtb \
	msm8996pro-pmi8994-pm8004-cdp.dtb \
	msm8996pro-pmi8994-pm8004-mtp.dtb \
	msm8996pro-pmi8994-pm8004-pmk8001-cdp.dtb \
	msm8996pro-pmi8994-pm8004-pmk8001-mtp.dtb \
	msm8996pro-pmi8996-cdp.dtb \
	msm8996pro-pmi8996-mtp.dtb \
	msm8996pro-pmi8996-pmk8001-cdp.dtb \
	msm8996pro-pmi8996-pmk8001-mtp.dtb \
	msm8996pro-v1.1-pmi8994-cdp.dtb \
	msm8996pro-v1.1-pmi8994-mtp.dtb \
	msm8996pro-v1.1-pmi8994-pmk8001-cdp.dtb \
	msm8996pro-v1.1-pmi8994-pmk8001-mtp.dtb \
	msm8996pro-v1.1-pmi8994-pm8004-cdp.dtb \
	msm8996pro-v1.1-pmi8994-pm8004-mtp.dtb \
	msm8996pro-v1.1-pmi8994-pm8004-pmk8001-cdp.dtb \
	msm8996pro-v1.1-pmi8994-pm8004-pmk8001-mtp.dtb \
	msm8996pro-v1.1-pmi8996-cdp.dtb \
	msm8996pro-v1.1-pmi8996-mtp.dtb \
	msm8996pro-v1.1-pmi8996-pmk8001-cdp.dtb \
	msm8996pro-v1.1-pmi8996-pmk8001-mtp.dtb \
	apq8096pro-liquid.dtb \
	msm8996-v3.0-pmi8994-cdp.dtb \
	msm8996-v3.0-pmi8994-mtp.dtb \
	msm8996-v3.0-pmi8994-pm8004-cdp.dtb \
	msm8996-v3.0-pmi8994-pm8004-mtp.dtb \
	msm8996-v3.0-pmi8994-pm8004-pmk8001-cdp.dtb \
	msm8996-v3.0-pmi8994-pmk8001-cdp.dtb \
	msm8996-v3.0-pmi8996-cdp.dtb \
	msm8996-v3.0-pmi8996-mtp.dtb \
	msm8996-v3.0-fluid.dtb \
	msm8996-v3.0-liquid.dtb \
	msm8996-v3.0-dtp.dtb \
	apq8096-v2-pmi8994-cdp.dtb \
	apq8096-v2-pmi8994-mtp.dtb \
	apq8096-v2-pmi8994-pmk8001-cdp.dtb \
	apq8096-v2-pmi8994-pm8004-cdp.dtb \
	apq8096-v2-pmi8994-pm8004-pmk8001-cdp.dtb \
	apq8096-v2-liquid.dtb \
	apq8096-v2-dragonboard.dtb \
	apq8096-v2-auto-dragonboard.dtb \
	apq8096-v3-pmi8994-cdp.dtb \
	apq8096-v3-pmi8994-mtp.dtb \
	apq8096-v3-pmi8994-pmk8001-cdp.dtb \
	apq8096-v3-pmi8994-pm8004-cdp.dtb \
	apq8096-v3-pmi8994-pm8004-pmk8001-cdp.dtb \
	apq8096-v3-pmi8996-cdp.dtb \
	apq8096-v3-pmi8996-mtp.dtb \
	apq8096-v3-liquid.dtb \
	apq8096-v3-dragonboard.dtb \
	apq8096-v3-sbc.dtb \
	apq8096-v3-auto-dragonboard.dtb \
	apq8096-v3.0-pmi8994-cdp.dtb \
	apq8096-v3.0-pmi8994-mtp.dtb \
	apq8096-v3.0-pmi8994-pm8004-cdp.dtb \
	apq8096-v3.0-pmi8994-pm8004-pmk8001-cdp.dtb \
	apq8096-v3.0-pmi8994-pmk8001-cdp.dtb \
	apq8096-v3.0-pmi8996-cdp.dtb \
	apq8096-v3.0-pmi8996-mtp.dtb \
	apq8096-v3.0-liquid.dtb \
	apq8096-v3.0-dragonboard.dtb \
	apq8096-v3-pmi8994-mdm9x55-i2s-cdp.dtb \
	apq8096-v3-pmi8994-pm8004-mdm9x55-i2s-cdp.dtb \
	apq8096-v3-pmi8994-pm8004-pmk8001-mdm9x55-i2s-cdp.dtb \
	apq8096-v3-pmi8994-pmk8001-mdm9x55-i2s-cdp.dtb \
	apq8096-v3-pmi8996-mdm9x55-i2s-cdp.dtb \
	apq8096-v3-pmi8994-mdm9x55-i2s-mtp.dtb \
	apq8096-v3-pmi8994-mdm9x55-slimbus-mtp.dtb \
	apq8096-v3-pmi8996-mdm9x55-i2s-mtp.dtb \
	apq8096-v3-pmi8996-mdm9x55-slimbus-mtp.dtb \
	apq8096-v3-pmi8996-dragonboard.dtb

<<<<<<< HEAD
dtb-$(CONFIG_ARCH_MSMCOBALT) += msmcobalt-sim.dtb \
	msmcobalt-rumi.dtb \
	msmcobalt-cdp.dtb \
	msmcobalt-mtp.dtb \
	msmcobalt-qrd.dtb \
	msmcobalt-v2-sim.dtb \
	msmcobalt-v2-rumi.dtb \
	msmcobalt-v2-mtp.dtb \
	msmcobalt-v2-cdp.dtb \
	msmcobalt-v2-qrd.dtb \
	msmcobalt-qrd-skuk.dtb \
	msmcobalt-v2-qrd-skuk.dtb \
	msmcobalt-qrd-vr1.dtb \
	msmcobalt-v2-qrd-vr1.dtb \
	apqcobalt-mtp.dtb \
	apqcobalt-cdp.dtb \
	apqcobalt-v2-mtp.dtb \
	apqcobalt-v2-cdp.dtb \
	apqcobalt-v2-qrd.dtb \
	msmcobalt-v2.1-mtp.dtb \
	msmcobalt-v2.1-cdp.dtb \
	msmcobalt-v2.1-qrd.dtb \
	apqcobalt-v2.1-mtp.dtb \
	apqcobalt-v2.1-cdp.dtb \
	apqcobalt-v2.1-qrd.dtb \
	apqcobalt-v2.1-mediabox.dtb \
	msmcobalt-v2.1-interposer-msmfalcon-cdp.dtb \
	msmcobalt-v2.1-interposer-msmfalcon-mtp.dtb \
	msmcobalt-v2.1-interposer-msmfalcon-qrd.dtb
=======
dtb-$(CONFIG_ARCH_MSM8998) += msm8998-sim.dtb \
	msm8998-rumi.dtb \
	msm8998-cdp.dtb \
	msm8998-mtp.dtb \
	msm8998-qrd.dtb \
	msm8998-v2-sim.dtb \
	msm8998-v2-rumi.dtb \
	msm8998-v2-mtp.dtb \
	msm8998-v2-cdp.dtb \
	msm8998-v2-qrd.dtb \
	msm8998-qrd-skuk.dtb \
	msm8998-qrd-vr1.dtb \
	apq8998-mtp.dtb \
	apq8998-cdp.dtb \
	apq8998-v2-mtp.dtb \
	apq8998-v2-cdp.dtb \
	apq8998-v2-qrd.dtb \
	msm8998-v2.1-mtp.dtb \
	msm8998-v2.1-cdp.dtb \
	msm8998-v2.1-qrd.dtb \
	apq8998-v2.1-mtp.dtb \
	apq8998-v2.1-cdp.dtb \
	apq8998-v2.1-qrd.dtb \
	msm8998-v2.1-interposer-msmfalcon-cdp.dtb \
	msm8998-v2.1-interposer-msmfalcon-mtp.dtb \
	msm8998-v2.1-interposer-msmfalcon-qrd.dtb
>>>>>>> 1289f983

dtb-$(CONFIG_ARCH_MSMHAMSTER) += msmhamster-rumi.dtb

dtb-$(CONFIG_ARCH_MSMFALCON) += msmfalcon-sim.dtb \
	msmfalcon-rumi.dtb

dtb-$(CONFIG_ARCH_MSMTRITON) += msmtriton-rumi.dtb

ifeq ($(CONFIG_ARM64),y)
always          := $(dtb-y)
subdir-y        := $(dts-dirs)
else
targets += dtbs
targets += $(addprefix ../, $(dtb-y))

$(obj)/../%.dtb: $(src)/%.dts FORCE
	$(call if_changed_dep,dtc)

dtbs: $(addprefix $(obj)/../,$(dtb-y))
endif
clean-files := *.dtb<|MERGE_RESOLUTION|>--- conflicted
+++ resolved
@@ -102,37 +102,6 @@
 	apq8096-v3-pmi8996-mdm9x55-slimbus-mtp.dtb \
 	apq8096-v3-pmi8996-dragonboard.dtb
 
-<<<<<<< HEAD
-dtb-$(CONFIG_ARCH_MSMCOBALT) += msmcobalt-sim.dtb \
-	msmcobalt-rumi.dtb \
-	msmcobalt-cdp.dtb \
-	msmcobalt-mtp.dtb \
-	msmcobalt-qrd.dtb \
-	msmcobalt-v2-sim.dtb \
-	msmcobalt-v2-rumi.dtb \
-	msmcobalt-v2-mtp.dtb \
-	msmcobalt-v2-cdp.dtb \
-	msmcobalt-v2-qrd.dtb \
-	msmcobalt-qrd-skuk.dtb \
-	msmcobalt-v2-qrd-skuk.dtb \
-	msmcobalt-qrd-vr1.dtb \
-	msmcobalt-v2-qrd-vr1.dtb \
-	apqcobalt-mtp.dtb \
-	apqcobalt-cdp.dtb \
-	apqcobalt-v2-mtp.dtb \
-	apqcobalt-v2-cdp.dtb \
-	apqcobalt-v2-qrd.dtb \
-	msmcobalt-v2.1-mtp.dtb \
-	msmcobalt-v2.1-cdp.dtb \
-	msmcobalt-v2.1-qrd.dtb \
-	apqcobalt-v2.1-mtp.dtb \
-	apqcobalt-v2.1-cdp.dtb \
-	apqcobalt-v2.1-qrd.dtb \
-	apqcobalt-v2.1-mediabox.dtb \
-	msmcobalt-v2.1-interposer-msmfalcon-cdp.dtb \
-	msmcobalt-v2.1-interposer-msmfalcon-mtp.dtb \
-	msmcobalt-v2.1-interposer-msmfalcon-qrd.dtb
-=======
 dtb-$(CONFIG_ARCH_MSM8998) += msm8998-sim.dtb \
 	msm8998-rumi.dtb \
 	msm8998-cdp.dtb \
@@ -144,7 +113,9 @@
 	msm8998-v2-cdp.dtb \
 	msm8998-v2-qrd.dtb \
 	msm8998-qrd-skuk.dtb \
+	msm8998-v2-qrd-skuk.dtb \
 	msm8998-qrd-vr1.dtb \
+	msm8998-v2-qrd-vr1.dtb \
 	apq8998-mtp.dtb \
 	apq8998-cdp.dtb \
 	apq8998-v2-mtp.dtb \
@@ -156,10 +127,10 @@
 	apq8998-v2.1-mtp.dtb \
 	apq8998-v2.1-cdp.dtb \
 	apq8998-v2.1-qrd.dtb \
+	apq8998-v2.1-mediabox.dtb \
 	msm8998-v2.1-interposer-msmfalcon-cdp.dtb \
 	msm8998-v2.1-interposer-msmfalcon-mtp.dtb \
 	msm8998-v2.1-interposer-msmfalcon-qrd.dtb
->>>>>>> 1289f983
 
 dtb-$(CONFIG_ARCH_MSMHAMSTER) += msmhamster-rumi.dtb
 
