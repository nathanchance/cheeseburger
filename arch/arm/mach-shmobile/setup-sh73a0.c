--- conflicted
+++ resolved
@@ -781,9 +781,6 @@
 	.resource	= pmu_resources,
 };
 
-<<<<<<< HEAD
-static struct platform_device *sh73a0_early_devices_dt[] __initdata = {
-=======
 /* an IPMMU module for ICB */
 static struct resource ipmmu_resources[] = {
 	[0] = {
@@ -813,8 +810,7 @@
 	.num_resources  = ARRAY_SIZE(ipmmu_resources),
 };
 
-static struct platform_device *sh73a0_early_devices[] __initdata = {
->>>>>>> 604542b8
+static struct platform_device *sh73a0_early_devices_dt[] __initdata = {
 	&scif0_device,
 	&scif1_device,
 	&scif2_device,
