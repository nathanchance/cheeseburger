/*
 * omap_hwmod_2xxx_3xxx_ipblock_data.c - common IP block data for OMAP2/3
 *
 * Copyright (C) 2011 Nokia Corporation
 * Copyright (C) 2012 Texas Instruments, Inc.
 * Paul Walmsley
 *
 * This program is free software; you can redistribute it and/or modify
 * it under the terms of the GNU General Public License version 2 as
 * published by the Free Software Foundation.
 */

<<<<<<< HEAD
#include <plat/serial.h>
=======
>>>>>>> 3d82cbbb
#include <plat-omap/dma-omap.h>

#include "../plat-omap/common.h"

#include "omap_hwmod.h"
#include "hdq1w.h"

#include "omap_hwmod_common_data.h"
#include "dma.h"

/* UART */

static struct omap_hwmod_class_sysconfig omap2_uart_sysc = {
	.rev_offs	= 0x50,
	.sysc_offs	= 0x54,
	.syss_offs	= 0x58,
	.sysc_flags	= (SYSC_HAS_SIDLEMODE |
			   SYSC_HAS_ENAWAKEUP | SYSC_HAS_SOFTRESET |
			   SYSC_HAS_AUTOIDLE | SYSS_HAS_RESET_STATUS),
	.idlemodes	= (SIDLE_FORCE | SIDLE_NO | SIDLE_SMART),
	.sysc_fields	= &omap_hwmod_sysc_type1,
};

struct omap_hwmod_class omap2_uart_class = {
	.name	= "uart",
	.sysc	= &omap2_uart_sysc,
};

/*
 * 'dss' class
 * display sub-system
 */

static struct omap_hwmod_class_sysconfig omap2_dss_sysc = {
	.rev_offs	= 0x0000,
	.sysc_offs	= 0x0010,
	.syss_offs	= 0x0014,
	.sysc_flags	= (SYSC_HAS_SOFTRESET | SYSC_HAS_AUTOIDLE |
			   SYSS_HAS_RESET_STATUS),
	.sysc_fields	= &omap_hwmod_sysc_type1,
};

struct omap_hwmod_class omap2_dss_hwmod_class = {
	.name	= "dss",
	.sysc	= &omap2_dss_sysc,
	.reset	= omap_dss_reset,
};

/*
 * 'rfbi' class
 * remote frame buffer interface
 */

static struct omap_hwmod_class_sysconfig omap2_rfbi_sysc = {
	.rev_offs	= 0x0000,
	.sysc_offs	= 0x0010,
	.syss_offs	= 0x0014,
	.sysc_flags	= (SYSC_HAS_SIDLEMODE | SYSC_HAS_SOFTRESET |
			   SYSC_HAS_AUTOIDLE),
	.idlemodes	= (SIDLE_FORCE | SIDLE_NO | SIDLE_SMART),
	.sysc_fields	= &omap_hwmod_sysc_type1,
};

struct omap_hwmod_class omap2_rfbi_hwmod_class = {
	.name	= "rfbi",
	.sysc	= &omap2_rfbi_sysc,
};

/*
 * 'venc' class
 * video encoder
 */

struct omap_hwmod_class omap2_venc_hwmod_class = {
	.name = "venc",
};


/* Common DMA request line data */
struct omap_hwmod_dma_info omap2_uart1_sdma_reqs[] = {
	{ .name = "rx", .dma_req = OMAP24XX_DMA_UART1_RX, },
	{ .name = "tx", .dma_req = OMAP24XX_DMA_UART1_TX, },
	{ .dma_req = -1 }
};

struct omap_hwmod_dma_info omap2_uart2_sdma_reqs[] = {
	{ .name = "rx", .dma_req = OMAP24XX_DMA_UART2_RX, },
	{ .name = "tx", .dma_req = OMAP24XX_DMA_UART2_TX, },
	{ .dma_req = -1 }
};

struct omap_hwmod_dma_info omap2_uart3_sdma_reqs[] = {
	{ .name = "rx", .dma_req = OMAP24XX_DMA_UART3_RX, },
	{ .name = "tx", .dma_req = OMAP24XX_DMA_UART3_TX, },
	{ .dma_req = -1 }
};

struct omap_hwmod_dma_info omap2_i2c1_sdma_reqs[] = {
	{ .name = "tx", .dma_req = OMAP24XX_DMA_I2C1_TX },
	{ .name = "rx", .dma_req = OMAP24XX_DMA_I2C1_RX },
	{ .dma_req = -1 }
};

struct omap_hwmod_dma_info omap2_i2c2_sdma_reqs[] = {
	{ .name = "tx", .dma_req = OMAP24XX_DMA_I2C2_TX },
	{ .name = "rx", .dma_req = OMAP24XX_DMA_I2C2_RX },
	{ .dma_req = -1 }
};

struct omap_hwmod_dma_info omap2_mcspi1_sdma_reqs[] = {
	{ .name = "tx0", .dma_req = 35 }, /* DMA_SPI1_TX0 */
	{ .name = "rx0", .dma_req = 36 }, /* DMA_SPI1_RX0 */
	{ .name = "tx1", .dma_req = 37 }, /* DMA_SPI1_TX1 */
	{ .name = "rx1", .dma_req = 38 }, /* DMA_SPI1_RX1 */
	{ .name = "tx2", .dma_req = 39 }, /* DMA_SPI1_TX2 */
	{ .name = "rx2", .dma_req = 40 }, /* DMA_SPI1_RX2 */
	{ .name = "tx3", .dma_req = 41 }, /* DMA_SPI1_TX3 */
	{ .name = "rx3", .dma_req = 42 }, /* DMA_SPI1_RX3 */
	{ .dma_req = -1 }
};

struct omap_hwmod_dma_info omap2_mcspi2_sdma_reqs[] = {
	{ .name = "tx0", .dma_req = 43 }, /* DMA_SPI2_TX0 */
	{ .name = "rx0", .dma_req = 44 }, /* DMA_SPI2_RX0 */
	{ .name = "tx1", .dma_req = 45 }, /* DMA_SPI2_TX1 */
	{ .name = "rx1", .dma_req = 46 }, /* DMA_SPI2_RX1 */
	{ .dma_req = -1 }
};

struct omap_hwmod_dma_info omap2_mcbsp1_sdma_reqs[] = {
	{ .name = "rx", .dma_req = 32 },
	{ .name = "tx", .dma_req = 31 },
	{ .dma_req = -1 }
};

struct omap_hwmod_dma_info omap2_mcbsp2_sdma_reqs[] = {
	{ .name = "rx", .dma_req = 34 },
	{ .name = "tx", .dma_req = 33 },
	{ .dma_req = -1 }
};

struct omap_hwmod_dma_info omap2_mcbsp3_sdma_reqs[] = {
	{ .name = "rx", .dma_req = 18 },
	{ .name = "tx", .dma_req = 17 },
	{ .dma_req = -1 }
};

/* Other IP block data */


/*
 * omap_hwmod class data
 */

struct omap_hwmod_class l3_hwmod_class = {
	.name = "l3"
};

struct omap_hwmod_class l4_hwmod_class = {
	.name = "l4"
};

struct omap_hwmod_class mpu_hwmod_class = {
	.name = "mpu"
};

struct omap_hwmod_class iva_hwmod_class = {
	.name = "iva"
};

/* Common MPU IRQ line data */

struct omap_hwmod_irq_info omap2_timer1_mpu_irqs[] = {
	{ .irq = 37 + OMAP_INTC_START, },
	{ .irq = -1 },
};

struct omap_hwmod_irq_info omap2_timer2_mpu_irqs[] = {
	{ .irq = 38 + OMAP_INTC_START, },
	{ .irq = -1 },
};

struct omap_hwmod_irq_info omap2_timer3_mpu_irqs[] = {
	{ .irq = 39 + OMAP_INTC_START, },
	{ .irq = -1 },
};

struct omap_hwmod_irq_info omap2_timer4_mpu_irqs[] = {
	{ .irq = 40 + OMAP_INTC_START, },
	{ .irq = -1 },
};

struct omap_hwmod_irq_info omap2_timer5_mpu_irqs[] = {
	{ .irq = 41 + OMAP_INTC_START, },
	{ .irq = -1 },
};

struct omap_hwmod_irq_info omap2_timer6_mpu_irqs[] = {
	{ .irq = 42 + OMAP_INTC_START, },
	{ .irq = -1 },
};

struct omap_hwmod_irq_info omap2_timer7_mpu_irqs[] = {
	{ .irq = 43 + OMAP_INTC_START, },
	{ .irq = -1 },
};

struct omap_hwmod_irq_info omap2_timer8_mpu_irqs[] = {
	{ .irq = 44 + OMAP_INTC_START, },
	{ .irq = -1 },
};

struct omap_hwmod_irq_info omap2_timer9_mpu_irqs[] = {
	{ .irq = 45 + OMAP_INTC_START, },
	{ .irq = -1 },
};

struct omap_hwmod_irq_info omap2_timer10_mpu_irqs[] = {
	{ .irq = 46 + OMAP_INTC_START, },
	{ .irq = -1 },
};

struct omap_hwmod_irq_info omap2_timer11_mpu_irqs[] = {
	{ .irq = 47 + OMAP_INTC_START, },
	{ .irq = -1 },
};

struct omap_hwmod_irq_info omap2_uart1_mpu_irqs[] = {
	{ .irq = 72 + OMAP_INTC_START, },
	{ .irq = -1 },
};

struct omap_hwmod_irq_info omap2_uart2_mpu_irqs[] = {
	{ .irq = 73 + OMAP_INTC_START, },
	{ .irq = -1 },
};

struct omap_hwmod_irq_info omap2_uart3_mpu_irqs[] = {
	{ .irq = 74 + OMAP_INTC_START, },
	{ .irq = -1 },
};

struct omap_hwmod_irq_info omap2_dispc_irqs[] = {
	{ .irq = 25 + OMAP_INTC_START, },
	{ .irq = -1 },
};

struct omap_hwmod_irq_info omap2_i2c1_mpu_irqs[] = {
	{ .irq = 56 + OMAP_INTC_START, },
	{ .irq = -1 },
};

struct omap_hwmod_irq_info omap2_i2c2_mpu_irqs[] = {
	{ .irq = 57 + OMAP_INTC_START, },
	{ .irq = -1 },
};

struct omap_hwmod_irq_info omap2_gpio1_irqs[] = {
	{ .irq = 29 + OMAP_INTC_START, }, /* INT_24XX_GPIO_BANK1 */
	{ .irq = -1 },
};

struct omap_hwmod_irq_info omap2_gpio2_irqs[] = {
	{ .irq = 30 + OMAP_INTC_START, }, /* INT_24XX_GPIO_BANK2 */
	{ .irq = -1 },
};

struct omap_hwmod_irq_info omap2_gpio3_irqs[] = {
	{ .irq = 31 + OMAP_INTC_START, }, /* INT_24XX_GPIO_BANK3 */
	{ .irq = -1 },
};

struct omap_hwmod_irq_info omap2_gpio4_irqs[] = {
	{ .irq = 32 + OMAP_INTC_START, }, /* INT_24XX_GPIO_BANK4 */
	{ .irq = -1 },
};

struct omap_hwmod_irq_info omap2_dma_system_irqs[] = {
	{ .name = "0", .irq = 12 + OMAP_INTC_START, }, /* INT_24XX_SDMA_IRQ0 */
	{ .name = "1", .irq = 13 + OMAP_INTC_START, }, /* INT_24XX_SDMA_IRQ1 */
	{ .name = "2", .irq = 14 + OMAP_INTC_START, }, /* INT_24XX_SDMA_IRQ2 */
	{ .name = "3", .irq = 15 + OMAP_INTC_START, }, /* INT_24XX_SDMA_IRQ3 */
	{ .irq = -1 },
};

struct omap_hwmod_irq_info omap2_mcspi1_mpu_irqs[] = {
	{ .irq = 65 + OMAP_INTC_START, },
	{ .irq = -1 },
};

struct omap_hwmod_irq_info omap2_mcspi2_mpu_irqs[] = {
	{ .irq = 66 + OMAP_INTC_START, },
	{ .irq = -1 },
};

struct omap_hwmod_class_sysconfig omap2_hdq1w_sysc = {
	.rev_offs	= 0x0,
	.sysc_offs	= 0x14,
	.syss_offs	= 0x18,
	.sysc_flags	= (SYSC_HAS_SOFTRESET | SYSC_HAS_AUTOIDLE |
			   SYSS_HAS_RESET_STATUS),
	.sysc_fields    = &omap_hwmod_sysc_type1,
};

struct omap_hwmod_class omap2_hdq1w_class = {
	.name	= "hdq1w",
	.sysc	= &omap2_hdq1w_sysc,
	.reset	= &omap_hdq1w_reset,
};

struct omap_hwmod_irq_info omap2_hdq1w_mpu_irqs[] = {
	{ .irq = 58 + OMAP_INTC_START, },
	{ .irq = -1 },
};
<|MERGE_RESOLUTION|>--- conflicted
+++ resolved
@@ -10,10 +10,6 @@
  * published by the Free Software Foundation.
  */
 
-<<<<<<< HEAD
-#include <plat/serial.h>
-=======
->>>>>>> 3d82cbbb
 #include <plat-omap/dma-omap.h>
 
 #include "../plat-omap/common.h"
