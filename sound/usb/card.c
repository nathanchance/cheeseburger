--- conflicted
+++ resolved
@@ -334,10 +334,6 @@
 			return -EINVAL;
 		}
 
-<<<<<<< HEAD
-
-=======
->>>>>>> 2bb3a6f7
 		h1 = control_header;
 
 		if (rest_bytes < sizeof(*h1)) {
