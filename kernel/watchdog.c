/*
 * Detect hard and soft lockups on a system
 *
 * started by Don Zickus, Copyright (C) 2010 Red Hat, Inc.
 *
 * Note: Most of this code is borrowed heavily from the original softlockup
 * detector, so thanks to Ingo for the initial implementation.
 * Some chunks also taken from the old x86-specific nmi watchdog code, thanks
 * to those contributors as well.
 */

#define pr_fmt(fmt) "NMI watchdog: " fmt

#include <linux/mm.h>
#include <linux/cpu.h>
#include <linux/device.h>
#include <linux/nmi.h>
#include <linux/init.h>
#include <linux/module.h>
#include <linux/sysctl.h>
#include <linux/smpboot.h>
#include <linux/sched/rt.h>
#include <linux/tick.h>
#include <linux/workqueue.h>

#include <asm/irq_regs.h>
#include <linux/kvm_para.h>
#include <linux/perf_event.h>
#include <linux/kthread.h>
#include <soc/qcom/watchdog.h>

/*
 * The run state of the lockup detectors is controlled by the content of the
 * 'watchdog_enabled' variable. Each lockup detector has its dedicated bit -
 * bit 0 for the hard lockup detector and bit 1 for the soft lockup detector.
 *
 * 'watchdog_user_enabled', 'nmi_watchdog_enabled' and 'soft_watchdog_enabled'
 * are variables that are only used as an 'interface' between the parameters
 * in /proc/sys/kernel and the internal state bits in 'watchdog_enabled'. The
 * 'watchdog_thresh' variable is handled differently because its value is not
 * boolean, and the lockup detectors are 'suspended' while 'watchdog_thresh'
 * is equal zero.
 */
#define NMI_WATCHDOG_ENABLED_BIT   0
#define SOFT_WATCHDOG_ENABLED_BIT  1
#define NMI_WATCHDOG_ENABLED      (1 << NMI_WATCHDOG_ENABLED_BIT)
#define SOFT_WATCHDOG_ENABLED     (1 << SOFT_WATCHDOG_ENABLED_BIT)

static DEFINE_MUTEX(watchdog_proc_mutex);

#ifdef CONFIG_HARDLOCKUP_DETECTOR
static unsigned long __read_mostly watchdog_enabled = SOFT_WATCHDOG_ENABLED|NMI_WATCHDOG_ENABLED;
#else
static unsigned long __read_mostly watchdog_enabled = SOFT_WATCHDOG_ENABLED;
#endif
int __read_mostly nmi_watchdog_enabled;
int __read_mostly soft_watchdog_enabled;
int __read_mostly watchdog_user_enabled;
int __read_mostly watchdog_thresh = 10;

#ifdef CONFIG_SMP
int __read_mostly sysctl_softlockup_all_cpu_backtrace;
int __read_mostly sysctl_hardlockup_all_cpu_backtrace;
#else
#define sysctl_softlockup_all_cpu_backtrace 0
#define sysctl_hardlockup_all_cpu_backtrace 0
#endif
static struct cpumask watchdog_cpumask __read_mostly;
unsigned long *watchdog_cpumask_bits = cpumask_bits(&watchdog_cpumask);

/* Helper for online, unparked cpus. */
#define for_each_watchdog_cpu(cpu) \
	for_each_cpu_and((cpu), cpu_online_mask, &watchdog_cpumask)

/*
 * The 'watchdog_running' variable is set to 1 when the watchdog threads
 * are registered/started and is set to 0 when the watchdog threads are
 * unregistered/stopped, so it is an indicator whether the threads exist.
 */
static int __read_mostly watchdog_running;
/*
 * If a subsystem has a need to deactivate the watchdog temporarily, it
 * can use the suspend/resume interface to achieve this. The content of
 * the 'watchdog_suspended' variable reflects this state. Existing threads
 * are parked/unparked by the lockup_detector_{suspend|resume} functions
 * (see comment blocks pertaining to those functions for further details).
 *
 * 'watchdog_suspended' also prevents threads from being registered/started
 * or unregistered/stopped via parameters in /proc/sys/kernel, so the state
 * of 'watchdog_running' cannot change while the watchdog is deactivated
 * temporarily (see related code in 'proc' handlers).
 */
static int __read_mostly watchdog_suspended;

static u64 __read_mostly sample_period;

static DEFINE_PER_CPU(unsigned long, watchdog_touch_ts);
static DEFINE_PER_CPU(struct task_struct *, softlockup_watchdog);
static DEFINE_PER_CPU(struct hrtimer, watchdog_hrtimer);
static DEFINE_PER_CPU(unsigned int, watchdog_en);
static DEFINE_PER_CPU(bool, softlockup_touch_sync);
static DEFINE_PER_CPU(bool, soft_watchdog_warn);
static DEFINE_PER_CPU(unsigned long, hrtimer_interrupts);
static DEFINE_PER_CPU(unsigned long, soft_lockup_hrtimer_cnt);
static DEFINE_PER_CPU(struct task_struct *, softlockup_task_ptr_saved);
#ifdef CONFIG_HARDLOCKUP_DETECTOR
static DEFINE_PER_CPU(bool, hard_watchdog_warn);
static DEFINE_PER_CPU(bool, watchdog_nmi_touch);
static DEFINE_PER_CPU(unsigned long, hrtimer_interrupts_saved);
#endif
#ifdef CONFIG_HARDLOCKUP_DETECTOR_OTHER_CPU
static cpumask_t __read_mostly watchdog_cpus;
#endif
#ifdef CONFIG_HARDLOCKUP_DETECTOR_NMI
static DEFINE_PER_CPU(struct perf_event *, watchdog_ev);
#endif
static unsigned long soft_lockup_nmi_warn;

/* boot commands */
/*
 * Should we panic when a soft-lockup or hard-lockup occurs:
 */
#ifdef CONFIG_HARDLOCKUP_DETECTOR
unsigned int __read_mostly hardlockup_panic =
			CONFIG_BOOTPARAM_HARDLOCKUP_PANIC_VALUE;
<<<<<<< HEAD
#ifdef CONFIG_HARDLOCKUP_DETECTOR_NMI
static unsigned long __maybe_unused hardlockup_allcpu_dumped;
#endif
=======
static unsigned long __maybe_unused hardlockup_allcpu_dumped;
>>>>>>> 8e53f7c0
/*
 * We may not want to enable hard lockup detection by default in all cases,
 * for example when running the kernel as a guest on a hypervisor. In these
 * cases this function can be called to disable hard lockup detection. This
 * function should only be executed once by the boot processor before the
 * kernel command line parameters are parsed, because otherwise it is not
 * possible to override this in hardlockup_panic_setup().
 */
void hardlockup_detector_disable(void)
{
	watchdog_enabled &= ~NMI_WATCHDOG_ENABLED;
}

static int __init hardlockup_panic_setup(char *str)
{
	if (!strncmp(str, "panic", 5))
		hardlockup_panic = 1;
	else if (!strncmp(str, "nopanic", 7))
		hardlockup_panic = 0;
	else if (!strncmp(str, "0", 1))
		watchdog_enabled &= ~NMI_WATCHDOG_ENABLED;
	else if (!strncmp(str, "1", 1))
		watchdog_enabled |= NMI_WATCHDOG_ENABLED;
	return 1;
}
__setup("nmi_watchdog=", hardlockup_panic_setup);
#endif

unsigned int __read_mostly softlockup_panic =
			CONFIG_BOOTPARAM_SOFTLOCKUP_PANIC_VALUE;

static int __init softlockup_panic_setup(char *str)
{
	softlockup_panic = simple_strtoul(str, NULL, 0);

	return 1;
}
__setup("softlockup_panic=", softlockup_panic_setup);

static int __init nowatchdog_setup(char *str)
{
	watchdog_enabled = 0;
	return 1;
}
__setup("nowatchdog", nowatchdog_setup);

static int __init nosoftlockup_setup(char *str)
{
	watchdog_enabled &= ~SOFT_WATCHDOG_ENABLED;
	return 1;
}
__setup("nosoftlockup", nosoftlockup_setup);

#ifdef CONFIG_SMP
static int __init softlockup_all_cpu_backtrace_setup(char *str)
{
	sysctl_softlockup_all_cpu_backtrace =
		!!simple_strtol(str, NULL, 0);
	return 1;
}
__setup("softlockup_all_cpu_backtrace=", softlockup_all_cpu_backtrace_setup);
static int __init hardlockup_all_cpu_backtrace_setup(char *str)
{
	sysctl_hardlockup_all_cpu_backtrace =
		!!simple_strtol(str, NULL, 0);
	return 1;
}
__setup("hardlockup_all_cpu_backtrace=", hardlockup_all_cpu_backtrace_setup);
#endif

/*
 * Hard-lockup warnings should be triggered after just a few seconds. Soft-
 * lockups can have false positives under extreme conditions. So we generally
 * want a higher threshold for soft lockups than for hard lockups. So we couple
 * the thresholds with a factor: we make the soft threshold twice the amount of
 * time the hard threshold is.
 */
static int get_softlockup_thresh(void)
{
	return watchdog_thresh * 2;
}

/*
 * Returns seconds, approximately.  We don't need nanosecond
 * resolution, and we don't need to waste time with a big divide when
 * 2^30ns == 1.074s.
 */
static unsigned long get_timestamp(void)
{
	return running_clock() >> 30LL;  /* 2^30 ~= 10^9 */
}

static void set_sample_period(void)
{
	/*
	 * convert watchdog_thresh from seconds to ns
	 * the divide by 5 is to give hrtimer several chances (two
	 * or three with the current relation between the soft
	 * and hard thresholds) to increment before the
	 * hardlockup detector generates a warning
	 */
	sample_period = get_softlockup_thresh() * ((u64)NSEC_PER_SEC / 5);
}

/* Commands for resetting the watchdog */
static void __touch_watchdog(void)
{
	__this_cpu_write(watchdog_touch_ts, get_timestamp());
}

/**
 * touch_softlockup_watchdog_sched - touch watchdog on scheduler stalls
 *
 * Call when the scheduler may have stalled for legitimate reasons
 * preventing the watchdog task from executing - e.g. the scheduler
 * entering idle state.  This should only be used for scheduler events.
 * Use touch_softlockup_watchdog() for everything else.
 */
void touch_softlockup_watchdog_sched(void)
{
	/*
	 * Preemption can be enabled.  It doesn't matter which CPU's timestamp
	 * gets zeroed here, so use the raw_ operation.
	 */
	raw_cpu_write(watchdog_touch_ts, 0);
}

void touch_softlockup_watchdog(void)
{
	touch_softlockup_watchdog_sched();
	wq_watchdog_touch(raw_smp_processor_id());
}
EXPORT_SYMBOL(touch_softlockup_watchdog);

void touch_all_softlockup_watchdogs(void)
{
	int cpu;

	/*
	 * this is done lockless
	 * do we care if a 0 races with a timestamp?
	 * all it means is the softlock check starts one cycle later
	 */
	for_each_watchdog_cpu(cpu)
		per_cpu(watchdog_touch_ts, cpu) = 0;
	wq_watchdog_touch(-1);
}

#ifdef CONFIG_HARDLOCKUP_DETECTOR
void touch_nmi_watchdog(void)
{
	/*
	 * Using __raw here because some code paths have
	 * preemption enabled.  If preemption is enabled
	 * then interrupts should be enabled too, in which
	 * case we shouldn't have to worry about the watchdog
	 * going off.
	 */
	raw_cpu_write(watchdog_nmi_touch, true);
	touch_softlockup_watchdog();
}
EXPORT_SYMBOL(touch_nmi_watchdog);

#endif

void touch_softlockup_watchdog_sync(void)
{
	__this_cpu_write(softlockup_touch_sync, true);
	__this_cpu_write(watchdog_touch_ts, 0);
}

#ifdef CONFIG_HARDLOCKUP_DETECTOR_NMI
/* watchdog detector functions */
static bool is_hardlockup(void)
{
	unsigned long hrint = __this_cpu_read(hrtimer_interrupts);

	if (__this_cpu_read(hrtimer_interrupts_saved) == hrint)
		return true;

	__this_cpu_write(hrtimer_interrupts_saved, hrint);
	return false;
}
#endif

#ifdef CONFIG_HARDLOCKUP_DETECTOR_OTHER_CPU
static unsigned int watchdog_next_cpu(unsigned int cpu)
{
	cpumask_t cpus = watchdog_cpus;
	unsigned int next_cpu;

	next_cpu = cpumask_next(cpu, &cpus);
	if (next_cpu >= nr_cpu_ids)
		next_cpu = cpumask_first(&cpus);

	if (next_cpu == cpu)
		return nr_cpu_ids;

	return next_cpu;
}

static int is_hardlockup_other_cpu(unsigned int cpu)
{
	unsigned long hrint = per_cpu(hrtimer_interrupts, cpu);

	if (per_cpu(hrtimer_interrupts_saved, cpu) == hrint)
		return 1;

	per_cpu(hrtimer_interrupts_saved, cpu) = hrint;
	return 0;
}

static void watchdog_check_hardlockup_other_cpu(void)
{
	unsigned int next_cpu;

	/*
	 * Test for hardlockups every 3 samples.  The sample period is
	 *  watchdog_thresh * 2 / 5, so 3 samples gets us back to slightly over
	 *  watchdog_thresh (over by 20%).
	 */
	if (__this_cpu_read(hrtimer_interrupts) % 3 != 0)
		return;

	/* check for a hardlockup on the next cpu */
	next_cpu = watchdog_next_cpu(smp_processor_id());
	if (next_cpu >= nr_cpu_ids)
		return;

	smp_rmb();

	if (per_cpu(watchdog_nmi_touch, next_cpu) == true) {
		per_cpu(watchdog_nmi_touch, next_cpu) = false;
		return;
	}

	if (is_hardlockup_other_cpu(next_cpu)) {
		/* only warn once */
		if (per_cpu(hard_watchdog_warn, next_cpu) == true)
			return;

		if (hardlockup_panic) {
			pr_err("Watchdog detected hard LOCKUP on cpu %u",
					next_cpu);
			msm_trigger_wdog_bite();
		}
		else
			WARN(1, "Watchdog detected hard LOCKUP on cpu %u", next_cpu);

		per_cpu(hard_watchdog_warn, next_cpu) = true;
	} else {
		per_cpu(hard_watchdog_warn, next_cpu) = false;
	}
}
#else
static inline void watchdog_check_hardlockup_other_cpu(void) { return; }
#endif

static int is_softlockup(unsigned long touch_ts)
{
	unsigned long now = get_timestamp();

	if ((watchdog_enabled & SOFT_WATCHDOG_ENABLED) && watchdog_thresh){
		/* Warn about unreasonable delays. */
		if (time_after(now, touch_ts + get_softlockup_thresh()))
			return now - touch_ts;
	}
	return 0;
}

#ifdef CONFIG_HARDLOCKUP_DETECTOR_NMI

static struct perf_event_attr wd_hw_attr = {
	.type		= PERF_TYPE_HARDWARE,
	.config		= PERF_COUNT_HW_CPU_CYCLES,
	.size		= sizeof(struct perf_event_attr),
	.pinned		= 1,
	.disabled	= 1,
};

/* Callback function for perf event subsystem */
static void watchdog_overflow_callback(struct perf_event *event,
		 struct perf_sample_data *data,
		 struct pt_regs *regs)
{
	/* Ensure the watchdog never gets throttled */
	event->hw.interrupts = 0;

	if (__this_cpu_read(watchdog_nmi_touch) == true) {
		__this_cpu_write(watchdog_nmi_touch, false);
		return;
	}

	/* check for a hardlockup
	 * This is done by making sure our timer interrupt
	 * is incrementing.  The timer interrupt should have
	 * fired multiple times before we overflow'd.  If it hasn't
	 * then this is a good indication the cpu is stuck
	 */
	if (is_hardlockup()) {
		int this_cpu = smp_processor_id();

		/* only print hardlockups once */
		if (__this_cpu_read(hard_watchdog_warn) == true)
			return;

		pr_emerg("Watchdog detected hard LOCKUP on cpu %d", this_cpu);
		if (hardlockup_panic)
			msm_trigger_wdog_bite();

		print_modules();
		print_irqtrace_events(current);
		if (regs)
			show_regs(regs);
		else
			dump_stack();

		/*
		 * Perform all-CPU dump only once to avoid multiple hardlockups
		 * generating interleaving traces
		 */
		if (sysctl_hardlockup_all_cpu_backtrace &&
				!test_and_set_bit(0, &hardlockup_allcpu_dumped))
			trigger_allbutself_cpu_backtrace();

		if (hardlockup_panic)
			panic("Hard LOCKUP");

		__this_cpu_write(hard_watchdog_warn, true);
		return;
	}

	__this_cpu_write(hard_watchdog_warn, false);
	return;
}
#endif /* CONFIG_HARDLOCKUP_DETECTOR_NMI */

static void watchdog_interrupt_count(void)
{
	__this_cpu_inc(hrtimer_interrupts);
}

static int watchdog_nmi_enable(unsigned int cpu);
static void watchdog_nmi_disable(unsigned int cpu);

static int watchdog_enable_all_cpus(void);
static void watchdog_disable_all_cpus(void);

/* watchdog kicker functions */
static enum hrtimer_restart watchdog_timer_fn(struct hrtimer *hrtimer)
{
	unsigned long touch_ts = __this_cpu_read(watchdog_touch_ts);
	struct pt_regs *regs = get_irq_regs();
	int duration;
	int softlockup_all_cpu_backtrace = sysctl_softlockup_all_cpu_backtrace;

	/* kick the hardlockup detector */
	watchdog_interrupt_count();

	/* test for hardlockups on the next cpu */
	watchdog_check_hardlockup_other_cpu();

	/* kick the softlockup detector */
	wake_up_process(__this_cpu_read(softlockup_watchdog));

	/* .. and repeat */
	hrtimer_forward_now(hrtimer, ns_to_ktime(sample_period));

	if (touch_ts == 0) {
		if (unlikely(__this_cpu_read(softlockup_touch_sync))) {
			/*
			 * If the time stamp was touched atomically
			 * make sure the scheduler tick is up to date.
			 */
			__this_cpu_write(softlockup_touch_sync, false);
			sched_clock_tick();
		}

		/* Clear the guest paused flag on watchdog reset */
		kvm_check_and_clear_guest_paused();
		__touch_watchdog();
		return HRTIMER_RESTART;
	}

	/* check for a softlockup
	 * This is done by making sure a high priority task is
	 * being scheduled.  The task touches the watchdog to
	 * indicate it is getting cpu time.  If it hasn't then
	 * this is a good indication some task is hogging the cpu
	 */
	duration = is_softlockup(touch_ts);
	if (unlikely(duration)) {
		/*
		 * If a virtual machine is stopped by the host it can look to
		 * the watchdog like a soft lockup, check to see if the host
		 * stopped the vm before we issue the warning
		 */
		if (kvm_check_and_clear_guest_paused())
			return HRTIMER_RESTART;

		/* only warn once */
		if (__this_cpu_read(soft_watchdog_warn) == true) {
			/*
			 * When multiple processes are causing softlockups the
			 * softlockup detector only warns on the first one
			 * because the code relies on a full quiet cycle to
			 * re-arm.  The second process prevents the quiet cycle
			 * and never gets reported.  Use task pointers to detect
			 * this.
			 */
			if (__this_cpu_read(softlockup_task_ptr_saved) !=
			    current) {
				__this_cpu_write(soft_watchdog_warn, false);
				__touch_watchdog();
			}
			return HRTIMER_RESTART;
		}

		if (softlockup_all_cpu_backtrace) {
			/* Prevent multiple soft-lockup reports if one cpu is already
			 * engaged in dumping cpu back traces
			 */
			if (test_and_set_bit(0, &soft_lockup_nmi_warn)) {
				/* Someone else will report us. Let's give up */
				__this_cpu_write(soft_watchdog_warn, true);
				return HRTIMER_RESTART;
			}
		}

		pr_emerg("BUG: soft lockup - CPU#%d stuck for %us! [%s:%d]\n",
			smp_processor_id(), duration,
			current->comm, task_pid_nr(current));

		if (softlockup_panic)
			msm_trigger_wdog_bite();
		__this_cpu_write(softlockup_task_ptr_saved, current);
		print_modules();
		print_irqtrace_events(current);
		if (regs)
			show_regs(regs);
		else
			dump_stack();

		if (softlockup_all_cpu_backtrace) {
			/* Avoid generating two back traces for current
			 * given that one is already made above
			 */
			trigger_allbutself_cpu_backtrace();

			clear_bit(0, &soft_lockup_nmi_warn);
			/* Barrier to sync with other cpus */
			smp_mb__after_atomic();
		}

		add_taint(TAINT_SOFTLOCKUP, LOCKDEP_STILL_OK);
		if (softlockup_panic)
			panic("softlockup: hung tasks");
		__this_cpu_write(soft_watchdog_warn, true);
	} else
		__this_cpu_write(soft_watchdog_warn, false);

	return HRTIMER_RESTART;
}

static void watchdog_set_prio(unsigned int policy, unsigned int prio)
{
	struct sched_param param = { .sched_priority = prio };

	sched_setscheduler(current, policy, &param);
}

void watchdog_enable(unsigned int cpu)
{
	struct hrtimer *hrtimer = raw_cpu_ptr(&watchdog_hrtimer);
	unsigned int *enabled = raw_cpu_ptr(&watchdog_en);

	if (*enabled)
		return;

	/* kick off the timer for the hardlockup detector */
	hrtimer_init(hrtimer, CLOCK_MONOTONIC, HRTIMER_MODE_REL);
	hrtimer->function = watchdog_timer_fn;

	/* Enable the perf event */
	watchdog_nmi_enable(cpu);

	/* done here because hrtimer_start can only pin to smp_processor_id() */
	hrtimer_start(hrtimer, ns_to_ktime(sample_period),
		      HRTIMER_MODE_REL_PINNED);

	/* initialize timestamp */
	watchdog_set_prio(SCHED_FIFO, MAX_RT_PRIO - 1);
	__touch_watchdog();

	/*
	 * Need to ensure above operations are observed by other CPUs before
	 * indicating that timer is enabled. This is to synchronize core
	 * isolation and hotplug. Core isolation will wait for this flag to be
	 * set.
	 */
	mb();
	*enabled = 1;
}

void watchdog_disable(unsigned int cpu)
{
	struct hrtimer *hrtimer = raw_cpu_ptr(&watchdog_hrtimer);
	unsigned int *enabled = raw_cpu_ptr(&watchdog_en);

	if (!*enabled)
		return;

	watchdog_set_prio(SCHED_NORMAL, 0);
	hrtimer_cancel(hrtimer);
	/* disable the perf event */
	watchdog_nmi_disable(cpu);

	/*
	 * No need for barrier here since disabling the watchdog is
	 * synchronized with hotplug lock
	 */
	*enabled = 0;
}

bool watchdog_configured(unsigned int cpu)
{
	return *per_cpu_ptr(&watchdog_en, cpu);
}

static void watchdog_cleanup(unsigned int cpu, bool online)
{
	watchdog_disable(cpu);
}

static int watchdog_should_run(unsigned int cpu)
{
	return __this_cpu_read(hrtimer_interrupts) !=
		__this_cpu_read(soft_lockup_hrtimer_cnt);
}

/*
 * The watchdog thread function - touches the timestamp.
 *
 * It only runs once every sample_period seconds (4 seconds by
 * default) to reset the softlockup timestamp. If this gets delayed
 * for more than 2*watchdog_thresh seconds then the debug-printout
 * triggers in watchdog_timer_fn().
 */
static void watchdog(unsigned int cpu)
{
	__this_cpu_write(soft_lockup_hrtimer_cnt,
			 __this_cpu_read(hrtimer_interrupts));
	__touch_watchdog();

	/*
	 * watchdog_nmi_enable() clears the NMI_WATCHDOG_ENABLED bit in the
	 * failure path. Check for failures that can occur asynchronously -
	 * for example, when CPUs are on-lined - and shut down the hardware
	 * perf event on each CPU accordingly.
	 *
	 * The only non-obvious place this bit can be cleared is through
	 * watchdog_nmi_enable(), so a pr_info() is placed there.  Placing a
	 * pr_info here would be too noisy as it would result in a message
	 * every few seconds if the hardlockup was disabled but the softlockup
	 * enabled.
	 */
	if (!(watchdog_enabled & NMI_WATCHDOG_ENABLED))
		watchdog_nmi_disable(cpu);
}

#ifdef CONFIG_HARDLOCKUP_DETECTOR_NMI
/*
 * People like the simple clean cpu node info on boot.
 * Reduce the watchdog noise by only printing messages
 * that are different from what cpu0 displayed.
 */
static unsigned long cpu0_err;

static int watchdog_nmi_enable(unsigned int cpu)
{
	struct perf_event_attr *wd_attr;
	struct perf_event *event = per_cpu(watchdog_ev, cpu);

	/* nothing to do if the hard lockup detector is disabled */
	if (!(watchdog_enabled & NMI_WATCHDOG_ENABLED))
		goto out;

	/* is it already setup and enabled? */
	if (event && event->state > PERF_EVENT_STATE_OFF)
		goto out;

	/* it is setup but not enabled */
	if (event != NULL)
		goto out_enable;

	wd_attr = &wd_hw_attr;
	wd_attr->sample_period = hw_nmi_get_sample_period(watchdog_thresh);

	/* Try to register using hardware perf events */
	event = perf_event_create_kernel_counter(wd_attr, cpu, NULL, watchdog_overflow_callback, NULL);

	/* save cpu0 error for future comparision */
	if (cpu == 0 && IS_ERR(event))
		cpu0_err = PTR_ERR(event);

	if (!IS_ERR(event)) {
		/* only print for cpu0 or different than cpu0 */
		if (cpu == 0 || cpu0_err)
			pr_info("enabled on all CPUs, permanently consumes one hw-PMU counter.\n");
		goto out_save;
	}

	/*
	 * Disable the hard lockup detector if _any_ CPU fails to set up
	 * set up the hardware perf event. The watchdog() function checks
	 * the NMI_WATCHDOG_ENABLED bit periodically.
	 *
	 * The barriers are for syncing up watchdog_enabled across all the
	 * cpus, as clear_bit() does not use barriers.
	 */
	smp_mb__before_atomic();
	clear_bit(NMI_WATCHDOG_ENABLED_BIT, &watchdog_enabled);
	smp_mb__after_atomic();

	/* skip displaying the same error again */
	if (cpu > 0 && (PTR_ERR(event) == cpu0_err))
		return PTR_ERR(event);

	/* vary the KERN level based on the returned errno */
	if (PTR_ERR(event) == -EOPNOTSUPP)
		pr_info("disabled (cpu%i): not supported (no LAPIC?)\n", cpu);
	else if (PTR_ERR(event) == -ENOENT)
		pr_warn("disabled (cpu%i): hardware events not enabled\n",
			 cpu);
	else
		pr_err("disabled (cpu%i): unable to create perf event: %ld\n",
			cpu, PTR_ERR(event));

	pr_info("Shutting down hard lockup detector on all cpus\n");

	return PTR_ERR(event);

	/* success path */
out_save:
	per_cpu(watchdog_ev, cpu) = event;
out_enable:
	perf_event_enable(per_cpu(watchdog_ev, cpu));
out:
	return 0;
}

static void watchdog_nmi_disable(unsigned int cpu)
{
	struct perf_event *event = per_cpu(watchdog_ev, cpu);

	if (event) {
		perf_event_disable(event);
		per_cpu(watchdog_ev, cpu) = NULL;

		/* should be in cleanup, but blocks oprofile */
		perf_event_release_kernel(event);
	}
	if (cpu == 0) {
		/* watchdog_nmi_enable() expects this to be zero initially. */
		cpu0_err = 0;
	}
}

#else
#ifdef CONFIG_HARDLOCKUP_DETECTOR_OTHER_CPU
static int watchdog_nmi_enable(unsigned int cpu)
{
	/*
	 * The new cpu will be marked online before the first hrtimer interrupt
	 * runs on it.  If another cpu tests for a hardlockup on the new cpu
	 * before it has run its first hrtimer, it will get a false positive.
	 * Touch the watchdog on the new cpu to delay the first check for at
	 * least 3 sampling periods to guarantee one hrtimer has run on the new
	 * cpu.
	 */
	per_cpu(watchdog_nmi_touch, cpu) = true;
	smp_wmb();
	cpumask_set_cpu(cpu, &watchdog_cpus);
	return 0;
}

static void watchdog_nmi_disable(unsigned int cpu)
{
	unsigned int next_cpu = watchdog_next_cpu(cpu);

	/*
	 * Offlining this cpu will cause the cpu before this one to start
	 * checking the one after this one.  If this cpu just finished checking
	 * the next cpu and updating hrtimer_interrupts_saved, and then the
	 * previous cpu checks it within one sample period, it will trigger a
	 * false positive.  Touch the watchdog on the next cpu to prevent it.
	 */
	if (next_cpu < nr_cpu_ids)
		per_cpu(watchdog_nmi_touch, next_cpu) = true;
	smp_wmb();
	cpumask_clear_cpu(cpu, &watchdog_cpus);
}
#else
static int watchdog_nmi_enable(unsigned int cpu) { return 0; }
static void watchdog_nmi_disable(unsigned int cpu) { return; }
#endif /* CONFIG_HARDLOCKUP_DETECTOR_OTHER_CPU */
#endif /* CONFIG_HARDLOCKUP_DETECTOR_NMI */

static struct smp_hotplug_thread watchdog_threads = {
	.store			= &softlockup_watchdog,
	.thread_should_run	= watchdog_should_run,
	.thread_fn		= watchdog,
	.thread_comm		= "watchdog/%u",
	.setup			= watchdog_enable,
	.cleanup		= watchdog_cleanup,
	.park			= watchdog_disable,
	.unpark			= watchdog_enable,
};

/*
 * park all watchdog threads that are specified in 'watchdog_cpumask'
 *
 * This function returns an error if kthread_park() of a watchdog thread
 * fails. In this situation, the watchdog threads of some CPUs can already
 * be parked and the watchdog threads of other CPUs can still be runnable.
 * Callers are expected to handle this special condition as appropriate in
 * their context.
 *
 * This function may only be called in a context that is protected against
 * races with CPU hotplug - for example, via get_online_cpus().
 */
static int watchdog_park_threads(void)
{
	int cpu, ret = 0;

	for_each_watchdog_cpu(cpu) {
		ret = kthread_park(per_cpu(softlockup_watchdog, cpu));
		if (ret)
			break;
	}

	return ret;
}

/*
 * unpark all watchdog threads that are specified in 'watchdog_cpumask'
 *
 * This function may only be called in a context that is protected against
 * races with CPU hotplug - for example, via get_online_cpus().
 */
static void watchdog_unpark_threads(void)
{
	int cpu;

	for_each_watchdog_cpu(cpu)
		kthread_unpark(per_cpu(softlockup_watchdog, cpu));
}

/*
 * Suspend the hard and soft lockup detector by parking the watchdog threads.
 */
int lockup_detector_suspend(void)
{
	int ret = 0;

	get_online_cpus();
	mutex_lock(&watchdog_proc_mutex);
	/*
	 * Multiple suspend requests can be active in parallel (counted by
	 * the 'watchdog_suspended' variable). If the watchdog threads are
	 * running, the first caller takes care that they will be parked.
	 * The state of 'watchdog_running' cannot change while a suspend
	 * request is active (see related code in 'proc' handlers).
	 */
	if (watchdog_running && !watchdog_suspended)
		ret = watchdog_park_threads();

	if (ret == 0)
		watchdog_suspended++;
	else {
		watchdog_disable_all_cpus();
		pr_err("Failed to suspend lockup detectors, disabled\n");
		watchdog_enabled = 0;
	}

	mutex_unlock(&watchdog_proc_mutex);

	return ret;
}

/*
 * Resume the hard and soft lockup detector by unparking the watchdog threads.
 */
void lockup_detector_resume(void)
{
	mutex_lock(&watchdog_proc_mutex);

	watchdog_suspended--;
	/*
	 * The watchdog threads are unparked if they were previously running
	 * and if there is no more active suspend request.
	 */
	if (watchdog_running && !watchdog_suspended)
		watchdog_unpark_threads();

	mutex_unlock(&watchdog_proc_mutex);
	put_online_cpus();
}

static int update_watchdog_all_cpus(void)
{
	int ret;

	ret = watchdog_park_threads();
	if (ret)
		return ret;

	watchdog_unpark_threads();

	return 0;
}

static int watchdog_enable_all_cpus(void)
{
	int err = 0;

	if (!watchdog_running) {
		err = smpboot_register_percpu_thread_cpumask(&watchdog_threads,
							     &watchdog_cpumask);
		if (err)
			pr_err("Failed to create watchdog threads, disabled\n");
		else
			watchdog_running = 1;
	} else {
		/*
		 * Enable/disable the lockup detectors or
		 * change the sample period 'on the fly'.
		 */
		err = update_watchdog_all_cpus();

		if (err) {
			watchdog_disable_all_cpus();
			pr_err("Failed to update lockup detectors, disabled\n");
		}
	}

	if (err)
		watchdog_enabled = 0;

	return err;
}

static void watchdog_disable_all_cpus(void)
{
	if (watchdog_running) {
		watchdog_running = 0;
		smpboot_unregister_percpu_thread(&watchdog_threads);
	}
}

#ifdef CONFIG_SYSCTL

/*
 * Update the run state of the lockup detectors.
 */
static int proc_watchdog_update(void)
{
	int err = 0;

	/*
	 * Watchdog threads won't be started if they are already active.
	 * The 'watchdog_running' variable in watchdog_*_all_cpus() takes
	 * care of this. If those threads are already active, the sample
	 * period will be updated and the lockup detectors will be enabled
	 * or disabled 'on the fly'.
	 */
	if (watchdog_enabled && watchdog_thresh)
		err = watchdog_enable_all_cpus();
	else
		watchdog_disable_all_cpus();

	return err;

}

/*
 * common function for watchdog, nmi_watchdog and soft_watchdog parameter
 *
 * caller             | table->data points to | 'which' contains the flag(s)
 * -------------------|-----------------------|-----------------------------
 * proc_watchdog      | watchdog_user_enabled | NMI_WATCHDOG_ENABLED or'ed
 *                    |                       | with SOFT_WATCHDOG_ENABLED
 * -------------------|-----------------------|-----------------------------
 * proc_nmi_watchdog  | nmi_watchdog_enabled  | NMI_WATCHDOG_ENABLED
 * -------------------|-----------------------|-----------------------------
 * proc_soft_watchdog | soft_watchdog_enabled | SOFT_WATCHDOG_ENABLED
 */
static int proc_watchdog_common(int which, struct ctl_table *table, int write,
				void __user *buffer, size_t *lenp, loff_t *ppos)
{
	int err, old, new;
	int *watchdog_param = (int *)table->data;

	get_online_cpus();
	mutex_lock(&watchdog_proc_mutex);

	if (watchdog_suspended) {
		/* no parameter changes allowed while watchdog is suspended */
		err = -EAGAIN;
		goto out;
	}

	/*
	 * If the parameter is being read return the state of the corresponding
	 * bit(s) in 'watchdog_enabled', else update 'watchdog_enabled' and the
	 * run state of the lockup detectors.
	 */
	if (!write) {
		*watchdog_param = (watchdog_enabled & which) != 0;
		err = proc_dointvec_minmax(table, write, buffer, lenp, ppos);
	} else {
		err = proc_dointvec_minmax(table, write, buffer, lenp, ppos);
		if (err)
			goto out;

		/*
		 * There is a race window between fetching the current value
		 * from 'watchdog_enabled' and storing the new value. During
		 * this race window, watchdog_nmi_enable() can sneak in and
		 * clear the NMI_WATCHDOG_ENABLED bit in 'watchdog_enabled'.
		 * The 'cmpxchg' detects this race and the loop retries.
		 */
		do {
			old = watchdog_enabled;
			/*
			 * If the parameter value is not zero set the
			 * corresponding bit(s), else clear it(them).
			 */
			if (*watchdog_param)
				new = old | which;
			else
				new = old & ~which;
		} while (cmpxchg(&watchdog_enabled, old, new) != old);

		/*
		 * Update the run state of the lockup detectors. There is _no_
		 * need to check the value returned by proc_watchdog_update()
		 * and to restore the previous value of 'watchdog_enabled' as
		 * both lockup detectors are disabled if proc_watchdog_update()
		 * returns an error.
		 */
		if (old == new)
			goto out;

		err = proc_watchdog_update();
	}
out:
	mutex_unlock(&watchdog_proc_mutex);
	put_online_cpus();
	return err;
}

/*
 * /proc/sys/kernel/watchdog
 */
int proc_watchdog(struct ctl_table *table, int write,
		  void __user *buffer, size_t *lenp, loff_t *ppos)
{
	return proc_watchdog_common(NMI_WATCHDOG_ENABLED|SOFT_WATCHDOG_ENABLED,
				    table, write, buffer, lenp, ppos);
}

/*
 * /proc/sys/kernel/nmi_watchdog
 */
int proc_nmi_watchdog(struct ctl_table *table, int write,
		      void __user *buffer, size_t *lenp, loff_t *ppos)
{
	return proc_watchdog_common(NMI_WATCHDOG_ENABLED,
				    table, write, buffer, lenp, ppos);
}

/*
 * /proc/sys/kernel/soft_watchdog
 */
int proc_soft_watchdog(struct ctl_table *table, int write,
			void __user *buffer, size_t *lenp, loff_t *ppos)
{
	return proc_watchdog_common(SOFT_WATCHDOG_ENABLED,
				    table, write, buffer, lenp, ppos);
}

/*
 * /proc/sys/kernel/watchdog_thresh
 */
int proc_watchdog_thresh(struct ctl_table *table, int write,
			 void __user *buffer, size_t *lenp, loff_t *ppos)
{
	int err, old, new;

	get_online_cpus();
	mutex_lock(&watchdog_proc_mutex);

	if (watchdog_suspended) {
		/* no parameter changes allowed while watchdog is suspended */
		err = -EAGAIN;
		goto out;
	}

	old = ACCESS_ONCE(watchdog_thresh);
	err = proc_dointvec_minmax(table, write, buffer, lenp, ppos);

	if (err || !write)
		goto out;

	/*
	 * Update the sample period. Restore on failure.
	 */
	new = ACCESS_ONCE(watchdog_thresh);
	if (old == new)
		goto out;

	set_sample_period();
	err = proc_watchdog_update();
	if (err) {
		watchdog_thresh = old;
		set_sample_period();
	}
out:
	mutex_unlock(&watchdog_proc_mutex);
	put_online_cpus();
	return err;
}

/*
 * The cpumask is the mask of possible cpus that the watchdog can run
 * on, not the mask of cpus it is actually running on.  This allows the
 * user to specify a mask that will include cpus that have not yet
 * been brought online, if desired.
 */
int proc_watchdog_cpumask(struct ctl_table *table, int write,
			  void __user *buffer, size_t *lenp, loff_t *ppos)
{
	int err;

	get_online_cpus();
	mutex_lock(&watchdog_proc_mutex);

	if (watchdog_suspended) {
		/* no parameter changes allowed while watchdog is suspended */
		err = -EAGAIN;
		goto out;
	}

	err = proc_do_large_bitmap(table, write, buffer, lenp, ppos);
	if (!err && write) {
		/* Remove impossible cpus to keep sysctl output cleaner. */
		cpumask_and(&watchdog_cpumask, &watchdog_cpumask,
			    cpu_possible_mask);

		if (watchdog_running) {
			/*
			 * Failure would be due to being unable to allocate
			 * a temporary cpumask, so we are likely not in a
			 * position to do much else to make things better.
			 */
			if (smpboot_update_cpumask_percpu_thread(
				    &watchdog_threads, &watchdog_cpumask) != 0)
				pr_err("cpumask update failed\n");
		}
	}
out:
	mutex_unlock(&watchdog_proc_mutex);
	put_online_cpus();
	return err;
}

#endif /* CONFIG_SYSCTL */

void __init lockup_detector_init(void)
{
	set_sample_period();

#ifdef CONFIG_NO_HZ_FULL
	if (tick_nohz_full_enabled()) {
		pr_info("Disabling watchdog on nohz_full cores by default\n");
		cpumask_copy(&watchdog_cpumask, housekeeping_mask);
	} else
		cpumask_copy(&watchdog_cpumask, cpu_possible_mask);
#else
	cpumask_copy(&watchdog_cpumask, cpu_possible_mask);
#endif

	if (watchdog_enabled)
		watchdog_enable_all_cpus();
}<|MERGE_RESOLUTION|>--- conflicted
+++ resolved
@@ -123,13 +123,7 @@
 #ifdef CONFIG_HARDLOCKUP_DETECTOR
 unsigned int __read_mostly hardlockup_panic =
 			CONFIG_BOOTPARAM_HARDLOCKUP_PANIC_VALUE;
-<<<<<<< HEAD
-#ifdef CONFIG_HARDLOCKUP_DETECTOR_NMI
 static unsigned long __maybe_unused hardlockup_allcpu_dumped;
-#endif
-=======
-static unsigned long __maybe_unused hardlockup_allcpu_dumped;
->>>>>>> 8e53f7c0
 /*
  * We may not want to enable hard lockup detection by default in all cases,
  * for example when running the kernel as a guest on a hypervisor. In these
