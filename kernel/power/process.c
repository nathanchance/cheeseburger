/*
 * drivers/power/process.c - Functions for starting/stopping processes on 
 *                           suspend transitions.
 *
 * Originally from swsusp.
 */


#undef DEBUG

#include <linux/interrupt.h>
#include <linux/oom.h>
#include <linux/suspend.h>
#include <linux/module.h>
#include <linux/syscalls.h>
#include <linux/freezer.h>
#include <linux/delay.h>
#include <linux/workqueue.h>
#include <linux/kmod.h>
#include <trace/events/power.h>
<<<<<<< HEAD
#include <linux/wakeup_reason.h>
#include <linux/cpufreq.h>
/* 
=======
#include <linux/cpuset.h>

/*
>>>>>>> 69f53f5d
 * Timeout for stopping processes
 */
unsigned int __read_mostly freeze_timeout_msecs = 20 * MSEC_PER_SEC;

static int try_to_freeze_tasks(bool user_only)
{
	struct task_struct *g, *p;
	unsigned long end_time;
	unsigned int todo;
	bool wq_busy = false;
	struct timeval start, end;
	u64 elapsed_msecs64;
	unsigned int elapsed_msecs;
	bool wakeup = false;
	int sleep_usecs = USEC_PER_MSEC;
#ifdef CONFIG_PM_SLEEP
	char suspend_abort[MAX_SUSPEND_ABORT_LEN];
#endif

	do_gettimeofday(&start);

	end_time = jiffies + msecs_to_jiffies(freeze_timeout_msecs);

	if (!user_only)
		freeze_workqueues_begin();

	while (true) {
		todo = 0;
		read_lock(&tasklist_lock);
		for_each_process_thread(g, p) {
			if (p == current || !freeze_task(p))
				continue;

			if (!freezer_should_skip(p))
				todo++;
		}
		read_unlock(&tasklist_lock);

		if (!user_only) {
			wq_busy = freeze_workqueues_busy();
			todo += wq_busy;
		}

		if (!todo || time_after(jiffies, end_time))
			break;

		if (pm_wakeup_pending()) {
#ifdef CONFIG_PM_SLEEP
			pm_get_active_wakeup_sources(suspend_abort,
				MAX_SUSPEND_ABORT_LEN);
			log_suspend_abort_reason(suspend_abort);
#endif
			wakeup = true;
			break;
		}

		/*
		 * We need to retry, but first give the freezing tasks some
		 * time to enter the refrigerator.  Start with an initial
		 * 1 ms sleep followed by exponential backoff until 8 ms.
		 */
		usleep_range(sleep_usecs / 2, sleep_usecs);
		if (sleep_usecs < 8 * USEC_PER_MSEC)
			sleep_usecs *= 2;
	}

	do_gettimeofday(&end);
	elapsed_msecs64 = timeval_to_ns(&end) - timeval_to_ns(&start);
	do_div(elapsed_msecs64, NSEC_PER_MSEC);
	elapsed_msecs = elapsed_msecs64;

	if (wakeup) {
		pr_cont("\n");
		pr_err("Freezing of tasks aborted after %d.%03d seconds",
		       elapsed_msecs / 1000, elapsed_msecs % 1000);
	} else if (todo) {
		pr_cont("\n");
		pr_err("Freezing of tasks failed after %d.%03d seconds"
		       " (%d tasks refusing to freeze, wq_busy=%d):\n",
		       elapsed_msecs / 1000, elapsed_msecs % 1000,
		       todo - wq_busy, wq_busy);

			read_lock(&tasklist_lock);
			for_each_process_thread(g, p) {
				if (p != current && !freezer_should_skip(p)
				    && freezing(p) && !frozen(p))
					sched_show_task(p);
			}
			read_unlock(&tasklist_lock);
	} else {
		pr_cont("(elapsed %d.%03d seconds) ", elapsed_msecs / 1000,
			elapsed_msecs % 1000);
	}

	return todo ? -EBUSY : 0;
}

/**
 * freeze_processes - Signal user space processes to enter the refrigerator.
 * The current thread will not be frozen.  The same process that calls
 * freeze_processes must later call thaw_processes.
 *
 * On success, returns 0.  On failure, -errno and system is fully thawed.
 */
int freeze_processes(void)
{
	int error;

	error = __usermodehelper_disable(UMH_FREEZING);
	if (error)
		return error;

	/* Make sure this task doesn't get frozen */
	current->flags |= PF_SUSPEND_TASK;

	if (!pm_freezing)
		atomic_inc(&system_freezing_cnt);

	pm_wakeup_clear();
	pr_info("Freezing user space processes ... ");
	pm_freezing = true;
	error = try_to_freeze_tasks(true);
	if (!error) {
		__usermodehelper_set_disable_depth(UMH_DISABLED);
		pr_cont("done.");
	}
	pr_cont("\n");
	BUG_ON(in_atomic());

	/*
	 * Now that the whole userspace is frozen we need to disbale
	 * the OOM killer to disallow any further interference with
	 * killable tasks.
	 */
	if (!error && !oom_killer_disable())
		error = -EBUSY;

	if (error)
		thaw_processes();
	return error;
}

/**
 * freeze_kernel_threads - Make freezable kernel threads go to the refrigerator.
 *
 * On success, returns 0.  On failure, -errno and only the kernel threads are
 * thawed, so as to give a chance to the caller to do additional cleanups
 * (if any) before thawing the userspace tasks. So, it is the responsibility
 * of the caller to thaw the userspace tasks, when the time is right.
 */
int freeze_kernel_threads(void)
{
	int error;

	pr_info("Freezing remaining freezable tasks ... ");

	pm_nosig_freezing = true;
	error = try_to_freeze_tasks(false);
	if (!error)
		pr_cont("done.");

	pr_cont("\n");
	BUG_ON(in_atomic());

	if (error)
		thaw_kernel_threads();
	return error;
}

/*huruihuan add for speed up resume*/
void thaw_fingerprintd(void)
{
	struct task_struct *g, *p;
	struct task_struct *curr = current;

	pm_freezing = false;
	pm_nosig_freezing = false;
	if (fp_irq_cnt) {
		fp_irq_cnt = false;
		c1_cpufreq_limit_queue();
	}
	read_lock(&tasklist_lock);
	for_each_process_thread(g, p) {
	/* No other threads should have PF_SUSPEND_TASK set */
	WARN_ON((p != curr) && (p->flags & PF_SUSPEND_TASK));
	if (!memcmp(p->comm, "fingerprintd", 13))
		__thaw_task(p);
	if (!memcmp(p->comm, "fingerprintmsg", 15))
		__thaw_task(p);
	}
	read_unlock(&tasklist_lock);
	pm_freezing = true;
	pm_nosig_freezing = true;
}

void thaw_processes(void)
{
	struct task_struct *g, *p;
	struct task_struct *curr = current;

	trace_suspend_resume(TPS("thaw_processes"), 0, true);
	if (pm_freezing)
		atomic_dec(&system_freezing_cnt);
	pm_freezing = false;
	pm_nosig_freezing = false;

	oom_killer_enable();

	pr_info("Restarting tasks ... ");

	__usermodehelper_set_disable_depth(UMH_FREEZING);
	thaw_workqueues();

	cpuset_wait_for_hotplug();

	read_lock(&tasklist_lock);
	for_each_process_thread(g, p) {
		/* No other threads should have PF_SUSPEND_TASK set */
		WARN_ON((p != curr) && (p->flags & PF_SUSPEND_TASK));
		__thaw_task(p);
	}
	read_unlock(&tasklist_lock);

	WARN_ON(!(curr->flags & PF_SUSPEND_TASK));
	curr->flags &= ~PF_SUSPEND_TASK;

	usermodehelper_enable();

	schedule();
	pr_cont("done.\n");
	trace_suspend_resume(TPS("thaw_processes"), 0, false);
}

void thaw_kernel_threads(void)
{
	struct task_struct *g, *p;

	pm_nosig_freezing = false;
	pr_info("Restarting kernel threads ... ");

	thaw_workqueues();

	read_lock(&tasklist_lock);
	for_each_process_thread(g, p) {
		if (p->flags & (PF_KTHREAD | PF_WQ_WORKER))
			__thaw_task(p);
	}
	read_unlock(&tasklist_lock);

	schedule();
	pr_cont("done.\n");
}<|MERGE_RESOLUTION|>--- conflicted
+++ resolved
@@ -18,15 +18,11 @@
 #include <linux/workqueue.h>
 #include <linux/kmod.h>
 #include <trace/events/power.h>
-<<<<<<< HEAD
 #include <linux/wakeup_reason.h>
 #include <linux/cpufreq.h>
-/* 
-=======
 #include <linux/cpuset.h>
 
 /*
->>>>>>> 69f53f5d
  * Timeout for stopping processes
  */
 unsigned int __read_mostly freeze_timeout_msecs = 20 * MSEC_PER_SEC;
